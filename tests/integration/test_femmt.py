import pytest
import os
import json
import femmt as fmt
import deepdiff

def compare_result_logs(first_log_filepath, second_log_filepath, significant_digits=6):
    first_content = None
    second_content = None

    with open(first_log_filepath, "r") as fd:
        first_content = json.loads(fd.read())
        if "date" in first_content["simulation_settings"]:
            del first_content["simulation_settings"]["date"]
        if "working_directory" in first_content["simulation_settings"]:
            del first_content["simulation_settings"]["working_directory"]

    with open(second_log_filepath, "r") as fd:
        second_content = json.loads(fd.read())
        if "date" in second_content["simulation_settings"]:
            del second_content["simulation_settings"]["date"]
        if "working_directory" in second_content["simulation_settings"]:
            del second_content["simulation_settings"]["working_directory"]

    difference = deepdiff.DeepDiff(first_content, second_content, ignore_order=True, significant_digits=significant_digits)
    print(f"{difference = }")


    assert not deepdiff.DeepDiff(first_content, second_content, ignore_order=True, significant_digits=significant_digits)
    # made several tests with the deepdiff command:
    # tried adding not existing keys in one of the dicts: results as expected in an error
    # changed values in very nested dict: results as expected in an error
    # So this command is valid to compare the dicts.

    #return first_content == second_content

def compare_thermal_result_logs(first_log_filepath, second_log_filepath, significant_digits=6):
<<<<<<< HEAD
    first_content = None
    second_content = None
=======
>>>>>>> 3e498a56

    with open(first_log_filepath, "r") as fd:
        first_content = json.loads(fd.read())

    with open(second_log_filepath, "r") as fd:
        second_content = json.loads(fd.read())

    difference = deepdiff.DeepDiff(first_content, second_content, ignore_order=True, significant_digits=significant_digits)
    print(f"{difference = }")


    assert not deepdiff.DeepDiff(first_content, second_content, ignore_order=True, significant_digits=significant_digits)
    # made several tests with the deepdiff command:
    # tried adding not existing keys in one of the dicts: results as expected in an error
    # changed values in very nested dict: results as expected in an error
    # So this command is valid to compare the dicts.

    #return first_content == second_content



@pytest.fixture
def temp_folder():
    # Setup temp folder
    temp_folder_path = os.path.join(os.path.dirname(__file__), "temp")

    if not os.path.exists(temp_folder_path):
        os.mkdir(temp_folder_path)

    # Get onelab path
    onelab_path = os.path.join(os.path.dirname(__file__), "..", "..", "onelab")

    # Test
    yield temp_folder_path, onelab_path

@pytest.fixture
def femmt_simulation_inductor_core_material_database(temp_folder):
    temp_folder_path, onelab_folder = temp_folder
    
    # Create new temp folder, build model and simulate
    try:
        working_directory = temp_folder_path
        if not os.path.exists(working_directory):
            os.mkdir(working_directory)

        # Set is_gui = True so FEMMt won't ask for the onelab path if no config is found.
        geo = fmt.MagneticComponent(component_type=fmt.ComponentType.Inductor, working_directory=working_directory, silent=True, is_gui=True)

        # Set onelab path manually
        geo.file_data.onelab_folder_path = onelab_folder

        core_db = fmt.core_database()["PQ 40/40"]
        core_dimensions = fmt.dtos.SingleCoreDimensions(core_inner_diameter=core_db["core_inner_diameter"],
                                                        window_w=core_db["window_w"],
                                                        window_h=core_db["window_h"])

        core = fmt.Core(core_type=fmt.CoreType.Single,
                        core_dimensions=core_dimensions, material="N95", temperature=25, frequency=100000,
                        permeability_datasource=fmt.MaterialDataSource.ManufacturerDatasheet,
                        permittivity_datasource=fmt.MaterialDataSource.ManufacturerDatasheet)
        geo.set_core(core)

        air_gaps = fmt.AirGaps(fmt.AirGapMethod.Percent, core)
        air_gaps.add_air_gap(fmt.AirGapLegPosition.CenterLeg, 0.0005, 10)
        air_gaps.add_air_gap(fmt.AirGapLegPosition.CenterLeg, 0.0005, 90)
        geo.set_air_gaps(air_gaps)

        insulation = fmt.Insulation()
        insulation.add_core_insulations(0.001, 0.001, 0.004, 0.001)
        insulation.add_winding_insulations([0.0005], 0.0001)
        geo.set_insulation(insulation)

        winding_window = fmt.WindingWindow(core, insulation)
        vww = winding_window.split_window(fmt.WindingWindowSplit.NoSplit)

        winding = fmt.Conductor(0, fmt.Conductivity.Copper)
        winding.set_solid_round_conductor(conductor_radius=0.0013, conductor_arrangement=fmt.ConductorArrangement.Square)

        vww.set_winding(winding, 9, None)
        geo.set_winding_windows([winding_window])

        geo.create_model(freq=100000, visualize_before=False, save_png=False)

        geo.single_simulation(freq=100000, current=[4.5], show_results=False)

        """
        Currently only the magnetics simulation is tested

        thermal_conductivity_dict = {
                "air": 0.0263,
                "case": 0.3,
                "core": 5,
                "winding": 400,
                "air_gaps": 180
        }
        case_gap_top = 0.0015
        case_gap_right = 0.0025
        case_gap_bot = 0.002
        boundary_temperatures = {
            "value_boundary_top": 293,
            "value_boundary_top_right": 293,
            "value_boundary_right_top": 293,
            "value_boundary_right": 293,
            "value_boundary_right_bottom": 293,
            "value_boundary_bottom_right": 293,
            "value_boundary_bottom": 293
        }
        boundary_flags = {
            "flag_boundary_top": 1,
            "flag_boundary_top_right": 1,
            "flag_boundary_right_top": 1,
            "flag_boundary_right": 1,
            "flag_boundary_right_bottom": 1,
            "flag_boundary_bottom_right": 1,
            "flag_boundary_bottom": 1
        }

        geo.thermal_simulation(thermal_conductivity_dict, boundary_temperatures, boundary_flags, case_gap_top, case_gap_right, case_gap_bot, show_results=False)
        """
    except Exception as e:
        print("An error occurred while creating the femmt mesh files:", e)
    except KeyboardInterrupt:
        print("Keyboard interrupt..")

    return os.path.join(temp_folder_path, "results", "log_electro_magnetic.json")


@pytest.fixture
def femmt_simulation_inductor_core_fixed_loss_angle(temp_folder):
    temp_folder_path, onelab_folder = temp_folder

    # Create new temp folder, build model and simulate
    try:
        working_directory = temp_folder_path
        if not os.path.exists(working_directory):
            os.mkdir(working_directory)

        # Set is_gui = True so FEMMt won't ask for the onelab path if no config is found.
        geo = fmt.MagneticComponent(component_type=fmt.ComponentType.Inductor, working_directory=working_directory,
                                    silent=True, is_gui=True)

        # Set onelab path manually
        geo.file_data.onelab_folder_path = onelab_folder

        core_db = fmt.core_database()["PQ 40/40"]
        core_dimensions = fmt.dtos.SingleCoreDimensions(core_inner_diameter=core_db["core_inner_diameter"],
                                                        window_w=core_db["window_w"],
                                                        window_h=core_db["window_h"])

        core = fmt.Core(core_type=fmt.CoreType.Single,
                        core_dimensions=core_dimensions,
                        mu_r_abs=3000, phi_mu_deg=10, sigma=0.5, permeability_datasource=fmt.MaterialDataSource.Custom, permittivity_datasource=fmt.MaterialDataSource.Custom)
        geo.set_core(core)

        air_gaps = fmt.AirGaps(fmt.AirGapMethod.Percent, core)
        air_gaps.add_air_gap(fmt.AirGapLegPosition.CenterLeg, 0.0005, 10)
        air_gaps.add_air_gap(fmt.AirGapLegPosition.CenterLeg, 0.0005, 90)
        geo.set_air_gaps(air_gaps)

        insulation = fmt.Insulation()
        insulation.add_core_insulations(0.001, 0.001, 0.004, 0.001)
        insulation.add_winding_insulations([0.0005], 0.0001)
        geo.set_insulation(insulation)

        winding_window = fmt.WindingWindow(core, insulation)
        vww = winding_window.split_window(fmt.WindingWindowSplit.NoSplit)

        winding = fmt.Conductor(0, fmt.Conductivity.Copper)
        winding.set_solid_round_conductor(conductor_radius=0.0013,
                                          conductor_arrangement=fmt.ConductorArrangement.Square)

        vww.set_winding(winding, 9, None)
        geo.set_winding_windows([winding_window])

        geo.create_model(freq=100000, visualize_before=False, save_png=False)

        geo.single_simulation(freq=100000, current=[4.5], show_results=False)

    except Exception as e:
        print("An error occurred while creating the femmt mesh files:", e)
    except KeyboardInterrupt:
        print("Keyboard interrupt..")

    return os.path.join(temp_folder_path, "results", "log_electro_magnetic.json")

@pytest.fixture
def femmt_simulation_inductor_core_fixed_loss_angle_litz_wire(temp_folder):
    temp_folder_path, onelab_folder = temp_folder

    # Create new temp folder, build model and simulate
    try:
        working_directory = temp_folder_path
        if not os.path.exists(working_directory):
            os.mkdir(working_directory)

        # Set is_gui = True so FEMMt won't ask for the onelab path if no config is found.
        geo = fmt.MagneticComponent(component_type=fmt.ComponentType.Inductor, working_directory=working_directory,
                                    silent=True, is_gui=True)

        # Set onelab path manually
        geo.file_data.onelab_folder_path = onelab_folder

        core_db = fmt.core_database()["PQ 40/40"]
        core_dimensions = fmt.dtos.SingleCoreDimensions(core_inner_diameter=core_db["core_inner_diameter"],
                                                        window_w=core_db["window_w"],
                                                        window_h=core_db["window_h"])

        core = fmt.Core(core_type=fmt.CoreType.Single, core_dimensions=core_dimensions,
                        mu_r_abs=3000, phi_mu_deg=10, sigma=0.5, permeability_datasource=fmt.MaterialDataSource.Custom, permittivity_datasource=fmt.MaterialDataSource.Custom)
        geo.set_core(core)

        air_gaps = fmt.AirGaps(fmt.AirGapMethod.Percent, core)
        air_gaps.add_air_gap(fmt.AirGapLegPosition.CenterLeg, 0.0005, 10)
        air_gaps.add_air_gap(fmt.AirGapLegPosition.CenterLeg, 0.0005, 90)
        geo.set_air_gaps(air_gaps)

        insulation = fmt.Insulation()
        insulation.add_core_insulations(0.001, 0.001, 0.004, 0.001)
        insulation.add_winding_insulations([0.0005], 0.0001)
        geo.set_insulation(insulation)

        winding_window = fmt.WindingWindow(core, insulation)
        vww = winding_window.split_window(fmt.WindingWindowSplit.NoSplit)

        winding = fmt.Conductor(0, fmt.Conductivity.Copper)
        winding.set_litz_round_conductor(None, 100, 70e-6, 0.5, fmt.ConductorArrangement.Square)

        vww.set_winding(winding, 9, None)
        geo.set_winding_windows([winding_window])

        geo.create_model(freq=100000, visualize_before=False, save_png=False)

        geo.single_simulation(freq=100000, current=[4.5], show_results=False)

    except Exception as e:
        print("An error occurred while creating the femmt mesh files:", e)
    except KeyboardInterrupt:
        print("Keyboard interrupt..")

    return os.path.join(temp_folder_path, "results", "log_electro_magnetic.json")

@pytest.fixture
def femmt_simulation_inductor_core_fixed_loss_angle_foil(temp_folder):
    temp_folder_path, onelab_folder = temp_folder

    # Create new temp folder, build model and simulate
    try:
        working_directory = temp_folder_path
        if not os.path.exists(working_directory):
            os.mkdir(working_directory)

        # Choose wrap para type
        wrap_para_type = fmt.WrapParaType.FixedThickness

        # Set is_gui = True so FEMMt won't ask for the onelab path if no config is found.
        geo = fmt.MagneticComponent(component_type=fmt.ComponentType.Inductor, working_directory=working_directory,
                                    silent=True, is_gui=True)

        # Set onelab path manually
        geo.file_data.onelab_folder_path = onelab_folder

        core_db = fmt.core_database()["PQ 40/40"]
        core_dimensions = fmt.dtos.SingleCoreDimensions(core_inner_diameter=core_db["core_inner_diameter"],
                                                        window_w=core_db["window_w"],
                                                        window_h=core_db["window_h"])

        core = fmt.Core(core_type=fmt.CoreType.Single, core_dimensions=core_dimensions,
                        mu_r_abs=3100, phi_mu_deg=12,
                        sigma=0.6, permeability_datasource=fmt.MaterialDataSource.Custom, permittivity_datasource=fmt.MaterialDataSource.Custom)
        geo.set_core(core)

        air_gaps = fmt.AirGaps(fmt.AirGapMethod.Center, core)
        air_gaps.add_air_gap(fmt.AirGapLegPosition.CenterLeg, 0.0005)
        geo.set_air_gaps(air_gaps)

        insulation = fmt.Insulation()
        insulation.add_core_insulations(0.001, 0.001, 0.002, 0.001)
        insulation.add_winding_insulations([0.0005])
        geo.set_insulation(insulation)

        winding_window = fmt.WindingWindow(core, insulation)
        vww = winding_window.split_window(fmt.WindingWindowSplit.NoSplit)

        winding = fmt.Conductor(0, fmt.Conductivity.Copper)
        winding.set_rectangular_conductor(thickness=1e-3)

        vww.set_winding(winding, 5, fmt.WindingScheme.FoilVertical, wrap_para_type)
        geo.set_winding_windows([winding_window])

        geo.create_model(freq=100000, visualize_before=False, save_png=False)

        geo.single_simulation(freq=100000, current=[3], show_results=False)



    except Exception as e:
        print("An error occurred while creating the femmt mesh files:", e)
    except KeyboardInterrupt:
        print("Keyboard interrupt..")

    return os.path.join(temp_folder_path, "results", "log_electro_magnetic.json")





@pytest.fixture
def femmt_simulation_transformer_core_fixed_loss_angle(temp_folder):
    temp_folder_path, onelab_folder = temp_folder

    # Create new temp folder, build model and simulate
    try:
        working_directory = temp_folder_path
        if not os.path.exists(working_directory):
            os.mkdir(working_directory)

        # 1. chose simulation type
        geo = fmt.MagneticComponent(component_type=fmt.ComponentType.Transformer, working_directory=working_directory,
                                    silent=True, is_gui=True)

        # Set onelab path manually
        geo.file_data.onelab_folder_path = onelab_folder


        core_dimensions = fmt.dtos.SingleCoreDimensions(core_inner_diameter=0.015,
                                                        window_w=0.012,
                                                        window_h=0.0295)



        # 2. set core parameters
        core = fmt.Core(core_type=fmt.CoreType.Single, core_dimensions=core_dimensions,
                        mu_r_abs=3100, phi_mu_deg=12,
                        sigma=1.2, permeability_datasource=fmt.MaterialDataSource.Custom, permittivity_datasource=fmt.MaterialDataSource.Custom)
        geo.set_core(core)

        # 3. set air gap parameters
        air_gaps = fmt.AirGaps(fmt.AirGapMethod.Percent, core)
        air_gaps.add_air_gap(fmt.AirGapLegPosition.CenterLeg, 0.0005, 50)
        geo.set_air_gaps(air_gaps)

        # 4. set insulation
        insulation = fmt.Insulation()
        insulation.add_core_insulations(0.001, 0.001, 0.002, 0.001)
        insulation.add_winding_insulations([0.0002, 0.0002], 0.0005)
        geo.set_insulation(insulation)

        # 5. create winding window and virtual winding windows (vww)
        winding_window = fmt.WindingWindow(core, insulation)
        left, right = winding_window.split_window(fmt.WindingWindowSplit.HorizontalSplit)

        # 6. create conductors and set parameters
        winding1 = fmt.Conductor(0, fmt.Conductivity.Copper)
        winding1.set_solid_round_conductor(0.0011, fmt.ConductorArrangement.Square)

        winding2 = fmt.Conductor(1, fmt.Conductivity.Copper)
        winding2.set_solid_round_conductor(0.0011, fmt.ConductorArrangement.Square)

        # 7. add conductor to vww and add winding window to MagneticComponent
        left.set_winding(winding1, 10, None)
        right.set_winding(winding2, 10, None)
        geo.set_winding_windows([winding_window])

        # 8. start simulation with given frequency, currents and phases
        geo.create_model(freq=250000, visualize_before=False)
        geo.single_simulation(freq=250000, current=[4, 4], phi_deg=[0, 178], show_results=False)

    except Exception as e:
        print("An error occurred while creating the femmt mesh files:", e)
    except KeyboardInterrupt:
        print("Keyboard interrupt..")

    return os.path.join(temp_folder_path, "results", "log_electro_magnetic.json")

@pytest.fixture
def femmt_simulation_transformer_interleaved_core_fixed_loss_angle(temp_folder):
    temp_folder_path, onelab_folder = temp_folder

    # Create new temp folder, build model and simulate
    try:
        working_directory = temp_folder_path
        if not os.path.exists(working_directory):
            os.mkdir(working_directory)

        # 1. chose simulation type
        geo = fmt.MagneticComponent(component_type=fmt.ComponentType.Transformer, working_directory=working_directory,
                                    silent=True, is_gui=True)

        # Set onelab path manually
        geo.file_data.onelab_folder_path = onelab_folder

        core_dimensions = fmt.dtos.SingleCoreDimensions(core_inner_diameter=0.015,
                                                        window_w=0.012,
                                                        window_h=0.0295)



        # 2. set core parameters
        core = fmt.Core(core_type=fmt.CoreType.Single, core_dimensions=core_dimensions,
                        non_linear=False, sigma=1, re_mu_rel=3200, phi_mu_deg=10, permeability_datasource=fmt.MaterialDataSource.Custom, permittivity_datasource=fmt.MaterialDataSource.Custom)
        geo.set_core(core)

        # 3. set air gap parameters
        air_gaps = fmt.AirGaps(fmt.AirGapMethod.Percent, core)
        air_gaps.add_air_gap(fmt.AirGapLegPosition.CenterLeg, 0.0005, 50)
        geo.set_air_gaps(air_gaps)

        # 4. set insulations
        insulation = fmt.Insulation()
        insulation.add_core_insulations(0.001, 0.001, 0.002, 0.001)
        insulation.add_winding_insulations([0.0002, 0.0002], 0.0001)
        geo.set_insulation(insulation)

        # 5. create winding window and virtual winding windows (vww)
        winding_window = fmt.WindingWindow(core, insulation)
        vww = winding_window.split_window(fmt.WindingWindowSplit.NoSplit)

        # 6. create conductors and set parameters
        winding1 = fmt.Conductor(0, fmt.Conductivity.Copper)
        winding1.set_solid_round_conductor(0.0011, None)

        winding2 = fmt.Conductor(1, fmt.Conductivity.Copper)
        winding2.set_solid_round_conductor(0.0011, None)

        # 7. add conductor to vww and add winding window to MagneticComponent
        vww.set_interleaved_winding(winding1, 21, winding2, 7, fmt.InterleavedWindingScheme.HorizontalAlternating,
                                    0.0005)
        geo.set_winding_windows([winding_window])

        # 8. start simulation with given frequency, currents and phases
        geo.create_model(freq=250000, visualize_before=False)
        geo.single_simulation(freq=250000, current=[4, 12], phi_deg=[0, 180], show_results=False)



    except Exception as e:
        print("An error occurred while creating the femmt mesh files:", e)
    except KeyboardInterrupt:
        print("Keyboard interrupt..")

    return os.path.join(temp_folder_path, "results", "log_electro_magnetic.json")

@pytest.fixture
def femmt_simulation_transformer_integrated_core_fixed_loss_angle(temp_folder):
    temp_folder_path, onelab_folder = temp_folder

    # Create new temp folder, build model and simulate
    try:
        working_directory = temp_folder_path
        if not os.path.exists(working_directory):
            os.mkdir(working_directory)

        # 1. chose simulation type
        geo = fmt.MagneticComponent(component_type=fmt.ComponentType.IntegratedTransformer,
                                    working_directory=working_directory, silent=True, is_gui=True)

        # Set onelab path manually
        geo.file_data.onelab_folder_path = onelab_folder


        core_dimensions = fmt.dtos.SingleCoreDimensions(core_inner_diameter=0.02,
                                                        window_w=0.011,
                                                        window_h=0.03)



        # 2. set core parameters
        core = fmt.Core(core_type=fmt.CoreType.Single, core_dimensions=core_dimensions,
                        mu_r_abs=3100, phi_mu_deg=12,
                        sigma=0.6, permeability_datasource=fmt.MaterialDataSource.Custom, permittivity_datasource=fmt.MaterialDataSource.Custom)
        geo.set_core(core)

        # 2.1 set stray path parameters
        stray_path = fmt.StrayPath(start_index=0, length=geo.core.core_inner_diameter / 2 + geo.core.window_w - 0.001)
        geo.set_stray_path(stray_path)

        # 3. set air gap parameters
        air_gaps = fmt.AirGaps(fmt.AirGapMethod.Percent, core)
        air_gaps.add_air_gap(fmt.AirGapLegPosition.CenterLeg, 0.001, 30)
        air_gaps.add_air_gap(fmt.AirGapLegPosition.CenterLeg, 0.001, 40)
        geo.set_air_gaps(air_gaps)

        # 4. set insulations
        insulation = fmt.Insulation()
        insulation.add_core_insulations(0.001, 0.001, 0.002, 0.001)
        insulation.add_winding_insulations([0.0002, 0.0002], 0.0001)
        geo.set_insulation(insulation)

        # 5. create winding window and virtual winding windows (vww)
        # For an integrated transformer it is not necessary to set horizontal and vertical split factors
        # since this is determined by the stray_path
        winding_window = fmt.WindingWindow(core, insulation, stray_path, air_gaps)
        top, bot = winding_window.split_window(fmt.WindingWindowSplit.HorizontalSplit)

        # 6. set conductor parameters
        winding1 = fmt.Conductor(0, fmt.Conductivity.Copper)
        winding1.set_solid_round_conductor(0.0011, None)

        winding2 = fmt.Conductor(1, fmt.Conductivity.Copper)
        winding2.set_solid_round_conductor(0.0011, None)

        # 7. add conductor to vww and add winding window to MagneticComponent
        top.set_interleaved_winding(winding1, 3, winding2, 6, fmt.InterleavedWindingScheme.HorizontalAlternating,
                                    0.0005)
        bot.set_interleaved_winding(winding1, 1, winding2, 2, fmt.InterleavedWindingScheme.HorizontalAlternating,
                                    0.0005)
        geo.set_winding_windows([winding_window])

        # 8. start simulation with given frequency, currents and phases
        geo.create_model(freq=250000, visualize_before=False)
        geo.single_simulation(freq=250000, current=[8.0, 4.0], phi_deg=[0, 175], show_results=False)

    except Exception as e:
        print("An error occurred while creating the femmt mesh files:", e)
    except KeyboardInterrupt:
        print("Keyboard interrupt..")

    return os.path.join(temp_folder_path, "results", "log_electro_magnetic.json")

@pytest.fixture
def thermal_simulation(temp_folder):
    temp_folder_path, onelab_folder = temp_folder

    # Create new temp folder, build model and simulate
    try:
        working_directory = temp_folder_path
        if not os.path.exists(working_directory):
            os.mkdir(working_directory)

<<<<<<< HEAD

        geo = fmt.MagneticComponent(component_type=fmt.ComponentType.Inductor,
=======
        geo = fmt.MagneticComponent(component_type=fmt.ComponentType.Inductor, 
>>>>>>> 3e498a56
                                    working_directory=working_directory, silent=True, is_gui=True)

        # Set onelab path manually
        geo.file_data.onelab_folder_path = onelab_folder

        core_db = fmt.core_database()["PQ 40/40"]
<<<<<<< HEAD
        core_dimensions = fmt.dtos.SingleCoreDimensions(core_inner_diameter=core_db["core_inner_diameter"],
                                                        window_w=core_db["window_w"],
                                                        window_h=core_db["window_h"])
        core = fmt.Core(core_type=fmt.CoreType.Single, core_dimensions=core_dimensions,
=======

        core_dimensions = fmt.dtos.SingleCoreDimensions(core_inner_diameter=core_db["core_inner_diameter"],
                                                        window_w=core_db["window_w"],
                                                        window_h=core_db["window_h"])

        core = fmt.Core(core_type=fmt.CoreType.Single,
                        core_dimensions=core_dimensions,
>>>>>>> 3e498a56
                        mu_r_abs=3100, phi_mu_deg=12,
                        sigma=0.,
                        non_linear=False,
                        permeability_datasource=fmt.MaterialDataSource.Custom,
                        permittivity_datasource=fmt.MaterialDataSource.Custom
                        )
        geo.set_core(core)

        air_gaps = fmt.AirGaps(fmt.AirGapMethod.Center, core)
        air_gaps.add_air_gap(fmt.AirGapLegPosition.CenterLeg, 0.0005)
        geo.set_air_gaps(air_gaps)

        insulation = fmt.Insulation()
        insulation.add_core_insulations(0.001, 0.001, 0.002, 0.001)
        insulation.add_winding_insulations([0.0001])
        geo.set_insulation(insulation)

        winding_window = fmt.WindingWindow(core, insulation)
        vww = winding_window.split_window(fmt.WindingWindowSplit.NoSplit)

        winding = fmt.Conductor(0, fmt.Conductivity.Copper)
        winding.set_solid_round_conductor(conductor_radius=0.0015,
                                          conductor_arrangement=fmt.ConductorArrangement.Square)

        vww.set_winding(winding, 8, None)
<<<<<<< HEAD
        geo.set_winding_windows([winding_window])
=======
        geo.set_winding_window(winding_window)
>>>>>>> 3e498a56

        geo.create_model(freq=100000, visualize_before=False, save_png=False)
        geo.single_simulation(freq=100000, current=[3], show_results=False)

        thermal_conductivity_dict = {
            "air": 1.57,  # potting epoxy resign
            "case": {
                "top": 1.57,
                "top_right": 1.57,
                "right": 1.57,
                "bot_right": 1.57,
                "bot": 1.57
            },
            "core": 5,  # ferrite
            "winding": 400,  # copper
            "air_gaps": 1.57,
            "insulation": 1.57
        }

        case_gap_top = 0.002
        case_gap_right = 0.0025
        case_gap_bot = 0.002

        boundary_temperatures = {
            "value_boundary_top": 20,
            "value_boundary_top_right": 20,
            "value_boundary_right_top": 20,
            "value_boundary_right": 20,
            "value_boundary_right_bottom": 20,
            "value_boundary_bottom_right": 20,
            "value_boundary_bottom": 20
        }

        boundary_flags = {
            "flag_boundary_top": 1,
            "flag_boundary_top_right": 1,
            "flag_boundary_right_top": 1,
            "flag_boundary_right": 1,
            "flag_boundary_right_bottom": 1,
            "flag_boundary_bottom_right": 1,
            "flag_boundary_bottom": 1
        }

        # color_scheme = fmt.colors_ba_jonas
        # colors_geometry = fmt.colors_geometry_ba_jonas
        color_scheme = fmt.colors_ba_jonas
        colors_geometry = fmt.colors_geometry_draw_only_lines

        geo.thermal_simulation(thermal_conductivity_dict, boundary_temperatures, boundary_flags, case_gap_top,
                               case_gap_right,
                               case_gap_bot, show_results=False, visualize_before=False, color_scheme=color_scheme,
                               colors_geometry=colors_geometry)


    except Exception as e:
        print("An error occurred while creating the femmt mesh files:", e)
    except KeyboardInterrupt:
        print("Keyboard interrupt..")

    electromagnetoquasistatic_result = os.path.join(temp_folder_path, "results", "log_electro_magnetic.json")
    thermal_result = os.path.join(temp_folder_path, "results", "results_thermal.json")

    return electromagnetoquasistatic_result, thermal_result



def test_inductor_core_material_database(femmt_simulation_inductor_core_material_database):
    """
    The first idea was to compare the simulated meshes with test meshes simulated manually.
    It turns out that the meshes cannot be compared because even slightly differences in the mesh,
    can cause to a test failure, because the meshes are binary files.
    Those differences could even occur when running the simulation on different machines
    -> This was observed when creating a docker image and running the tests.

    Now as an example only the result log will be checked.
    """
    test_result_log = femmt_simulation_inductor_core_material_database

    assert os.path.exists(test_result_log), "Electro magnetic simulation did not work!"

    # e_m mesh
    fixture_result_log = os.path.join(os.path.dirname(__file__), "fixtures", "results", "log_electro_magnetic_inductor_core_material.json")
    compare_result_logs(test_result_log, fixture_result_log)


def test_inductor_core_fixed_loss_angle(femmt_simulation_inductor_core_fixed_loss_angle):
    """
    Check the result log for fixed core loss angle
    """
    test_result_log = femmt_simulation_inductor_core_fixed_loss_angle

    assert os.path.exists(test_result_log), "Electro magnetic simulation did not work!"

    # e_m mesh
    fixture_result_log = os.path.join(os.path.dirname(__file__), "fixtures", "results", "log_electro_magnetic_inductor_core_fixed_loss_angle.json")
    compare_result_logs(test_result_log, fixture_result_log)

def test_inductor_core_fixed_loss_angle_litz_wire(femmt_simulation_inductor_core_fixed_loss_angle_litz_wire):
    """
    Check the result log for fixed core loss angle
    """
    test_result_log = femmt_simulation_inductor_core_fixed_loss_angle_litz_wire

    assert os.path.exists(test_result_log), "Electro magnetic simulation did not work!"

    # e_m mesh
    fixture_result_log = os.path.join(os.path.dirname(__file__), "fixtures", "results", "log_electro_magnetic_inductor_core_fixed_loss_angle_litz_wire.json")
    compare_result_logs(test_result_log, fixture_result_log, significant_digits=4)

def test_inductor_core_fixed_loss_angle_foil(femmt_simulation_inductor_core_fixed_loss_angle_foil):
    """
    Check the result log for fixed core loss angle
    """
    test_result_log = femmt_simulation_inductor_core_fixed_loss_angle_foil

    assert os.path.exists(test_result_log), "Electro magnetic simulation did not work!"

    # e_m mesh
    fixture_result_log = os.path.join(os.path.dirname(__file__), "fixtures", "results",
                                      "log_electro_magnetic_inductor_core_fixed_loss_angle_foil.json")
    compare_result_logs(test_result_log, fixture_result_log)




def test_transformer_core_fixed_loss_angle(femmt_simulation_transformer_core_fixed_loss_angle):
    """
    Check the result log for fixed core loss angle
    """
    test_result_log = femmt_simulation_transformer_core_fixed_loss_angle

    assert os.path.exists(test_result_log), "Electro magnetic simulation did not work!"

    # e_m mesh
    fixture_result_log = os.path.join(os.path.dirname(__file__), "fixtures", "results", "log_electro_magnetic_transformer_core_fixed_loss_angle.json")
    compare_result_logs(test_result_log, fixture_result_log)

def test_transformer_interleaved_core_fixed_loss_angle(femmt_simulation_transformer_interleaved_core_fixed_loss_angle):
    """
    Check the result log for fixed core loss angle
    """
    test_result_log = femmt_simulation_transformer_interleaved_core_fixed_loss_angle

    assert os.path.exists(test_result_log), "Electro magnetic simulation did not work!"

    # e_m mesh
    fixture_result_log = os.path.join(os.path.dirname(__file__), "fixtures", "results", "log_electro_magnetic_transformer_interleaved_core_fixed_loss_angle.json")
    compare_result_logs(test_result_log, fixture_result_log)

def test_transformer_integrated_core_fixed_loss_angle(femmt_simulation_transformer_integrated_core_fixed_loss_angle):
    """
    Check the result log for fixed core loss angle
    """
    test_result_log = femmt_simulation_transformer_integrated_core_fixed_loss_angle

    assert os.path.exists(test_result_log), "Electro magnetic simulation did not work!"

    # e_m mesh
    fixture_result_log = os.path.join(os.path.dirname(__file__), "fixtures", "results", "log_electro_magnetic_transformer_integrated_core_fixed_loss_angle.json")
    compare_result_logs(test_result_log, fixture_result_log)

def test_load_files(temp_folder, femmt_simulation_inductor_core_material_database,
                    femmt_simulation_inductor_core_fixed_loss_angle,
                    femmt_simulation_inductor_core_fixed_loss_angle_litz_wire,
                    femmt_simulation_inductor_core_fixed_loss_angle_foil,
                    femmt_simulation_transformer_core_fixed_loss_angle,
                    femmt_simulation_transformer_interleaved_core_fixed_loss_angle,
                    femmt_simulation_transformer_integrated_core_fixed_loss_angle
                    ):
    """
    This function tests if simulations can be set up from a simulation file.
    There is no complete function check, there is just an error-check if the load will fail or not.

    Note: Fixtures are used, to make sure that the latest self-generated log-files can be read.
    It is not okay to use predefined logfiles which where generated once.
    """
    temp_folder_path, onelab_folder = temp_folder

    working_directory = temp_folder_path
    if not os.path.exists(working_directory):
        os.mkdir(working_directory)


        result_log_filepath_list = [femmt_simulation_inductor_core_material_database,
                                    femmt_simulation_inductor_core_fixed_loss_angle,
                                    femmt_simulation_inductor_core_fixed_loss_angle_litz_wire,
                                    femmt_simulation_inductor_core_fixed_loss_angle_foil,
                                    femmt_simulation_transformer_core_fixed_loss_angle,
                                    femmt_simulation_transformer_interleaved_core_fixed_loss_angle,
                                    femmt_simulation_transformer_integrated_core_fixed_loss_angle
                                    ]

        result_log_filepath_direction = os.path.join(os.path.dirname(__file__), "fixtures", "results")

<<<<<<< HEAD
    except Exception as e:
        print("An error occurred while creating the femmt mesh files:", e)
    except KeyboardInterrupt:
        print("Keyboard interrupt..")

=======
        # femmt_simulation_inductor_core_material_database = os.path.join(result_log_filepath_direction, "log_electro_magnetic_inductor_core_material.json")
        # femmt_simulation_inductor_core_fixed_loss_angle = os.path.join(result_log_filepath_direction, "log_electro_magnetic_inductor_core_fixed_loss_angle.json")
        # femmt_simulation_inductor_core_fixed_loss_angle_litz_wire = os.path.join(result_log_filepath_direction, "log_electro_magnetic_inductor_core_fixed_loss_angle_litz_wire.json")
        # femmt_simulation_transformer_core_fixed_loss_angle = os.path.join(result_log_filepath_direction, "log_electro_magnetic_transformer_core_fixed_loss_angle.json")
        # femmt_simulation_transformer_interleaved_core_fixed_loss_angle = os.path.join(result_log_filepath_direction, "log_electro_magnetic_transformer_interleaved_core_fixed_loss_angle.json")
        # femmt_simulation_transformer_integrated_core_fixed_loss_angle = os.path.join(result_log_filepath_direction, "log_electro_magnetic_transformer_integrated_core_fixed_loss_angle.json")
        #
        #
        # fixture_log_filepath_list = []

        for count, filepath in enumerate(result_log_filepath_list):
            test_result_log = fmt.MagneticComponent.decode_settings_from_log(filepath, working_directory)

            assert os.path.exists(test_result_log), "Electro magnetic simulation did not work!"

            #compare_result_logs(test_result_log, fixture_result_log)
>>>>>>> 3e498a56

def test_thermal_simulation(thermal_simulation):
    electromagnetoquasistatic_result_log, thermal_result_log = thermal_simulation

    # check magnetoquasistatic simulation results
    assert os.path.exists(electromagnetoquasistatic_result_log), "Electro magnetic simulation did not work!"
    fixture_result_log = os.path.join(os.path.dirname(__file__), "fixtures", "results", "log_electro_magnetic_thermal.json")
    compare_result_logs(electromagnetoquasistatic_result_log, fixture_result_log)

    # check thermal simulation results
    assert os.path.exists(thermal_result_log), "Thermal simulation did not work!"
    fixture_result_log = os.path.join(os.path.dirname(__file__), "fixtures", "results", "results_thermal.json")
<<<<<<< HEAD
    compare_thermal_result_logs(thermal_result_log, fixture_result_log)
=======
    # compare_thermal_result_logs(thermal_result_log, fixture_result_log)
>>>>>>> 3e498a56
<|MERGE_RESOLUTION|>--- conflicted
+++ resolved
@@ -35,11 +35,6 @@
     #return first_content == second_content
 
 def compare_thermal_result_logs(first_log_filepath, second_log_filepath, significant_digits=6):
-<<<<<<< HEAD
-    first_content = None
-    second_content = None
-=======
->>>>>>> 3e498a56
 
     with open(first_log_filepath, "r") as fd:
         first_content = json.loads(fd.read())
@@ -569,32 +564,17 @@
         if not os.path.exists(working_directory):
             os.mkdir(working_directory)
 
-<<<<<<< HEAD
-
         geo = fmt.MagneticComponent(component_type=fmt.ComponentType.Inductor,
-=======
-        geo = fmt.MagneticComponent(component_type=fmt.ComponentType.Inductor, 
->>>>>>> 3e498a56
                                     working_directory=working_directory, silent=True, is_gui=True)
 
         # Set onelab path manually
         geo.file_data.onelab_folder_path = onelab_folder
 
         core_db = fmt.core_database()["PQ 40/40"]
-<<<<<<< HEAD
         core_dimensions = fmt.dtos.SingleCoreDimensions(core_inner_diameter=core_db["core_inner_diameter"],
                                                         window_w=core_db["window_w"],
                                                         window_h=core_db["window_h"])
         core = fmt.Core(core_type=fmt.CoreType.Single, core_dimensions=core_dimensions,
-=======
-
-        core_dimensions = fmt.dtos.SingleCoreDimensions(core_inner_diameter=core_db["core_inner_diameter"],
-                                                        window_w=core_db["window_w"],
-                                                        window_h=core_db["window_h"])
-
-        core = fmt.Core(core_type=fmt.CoreType.Single,
-                        core_dimensions=core_dimensions,
->>>>>>> 3e498a56
                         mu_r_abs=3100, phi_mu_deg=12,
                         sigma=0.,
                         non_linear=False,
@@ -620,11 +600,7 @@
                                           conductor_arrangement=fmt.ConductorArrangement.Square)
 
         vww.set_winding(winding, 8, None)
-<<<<<<< HEAD
         geo.set_winding_windows([winding_window])
-=======
-        geo.set_winding_window(winding_window)
->>>>>>> 3e498a56
 
         geo.create_model(freq=100000, visualize_before=False, save_png=False)
         geo.single_simulation(freq=100000, current=[3], show_results=False)
@@ -819,13 +795,6 @@
 
         result_log_filepath_direction = os.path.join(os.path.dirname(__file__), "fixtures", "results")
 
-<<<<<<< HEAD
-    except Exception as e:
-        print("An error occurred while creating the femmt mesh files:", e)
-    except KeyboardInterrupt:
-        print("Keyboard interrupt..")
-
-=======
         # femmt_simulation_inductor_core_material_database = os.path.join(result_log_filepath_direction, "log_electro_magnetic_inductor_core_material.json")
         # femmt_simulation_inductor_core_fixed_loss_angle = os.path.join(result_log_filepath_direction, "log_electro_magnetic_inductor_core_fixed_loss_angle.json")
         # femmt_simulation_inductor_core_fixed_loss_angle_litz_wire = os.path.join(result_log_filepath_direction, "log_electro_magnetic_inductor_core_fixed_loss_angle_litz_wire.json")
@@ -842,7 +811,6 @@
             assert os.path.exists(test_result_log), "Electro magnetic simulation did not work!"
 
             #compare_result_logs(test_result_log, fixture_result_log)
->>>>>>> 3e498a56
 
 def test_thermal_simulation(thermal_simulation):
     electromagnetoquasistatic_result_log, thermal_result_log = thermal_simulation
@@ -855,8 +823,4 @@
     # check thermal simulation results
     assert os.path.exists(thermal_result_log), "Thermal simulation did not work!"
     fixture_result_log = os.path.join(os.path.dirname(__file__), "fixtures", "results", "results_thermal.json")
-<<<<<<< HEAD
-    compare_thermal_result_logs(thermal_result_log, fixture_result_log)
-=======
-    # compare_thermal_result_logs(thermal_result_log, fixture_result_log)
->>>>>>> 3e498a56
+    # compare_thermal_result_logs(thermal_result_log, fixture_result_log)