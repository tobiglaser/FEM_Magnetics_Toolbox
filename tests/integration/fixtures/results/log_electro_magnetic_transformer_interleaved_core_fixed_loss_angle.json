--- conflicted
+++ resolved
@@ -130,11 +130,7 @@
     "core": 0.004387951260239617
   },
   "simulation_settings": {
-<<<<<<< HEAD
-    "date": "2023-02-24 18:57:52",
-=======
     "date": "2023-03-01 20:09:23",
->>>>>>> 936b932d
     "component_type": "Transformer",
     "working_directory": "/home/nikolasf/Dokumente/01_git/30_Python/FEMMT/tests/integration/temp",
     "core": {
