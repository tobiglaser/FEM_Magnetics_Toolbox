--- conflicted
+++ resolved
@@ -411,11 +411,7 @@
 
                     temp1 = fmt.r_basis([self.air_gap_h[self.n_air_gaps - 1]], [self.core_w], [h])
                     temp2 = fmt.sigma([self.air_gap_h[self.n_air_gaps - 1]], [self.core_w / 2], temp1)
-<<<<<<< HEAD
-                    temp3 = fmt.femmt_functions.r_round_inf([self.air_gap_h[self.n_air_gaps - 1]], temp2, [self.core_w / 2])
-=======
                     temp3 = fmt.r_round_inf([self.air_gap_h[self.n_air_gaps - 1]], temp2, [self.core_w / 2])
->>>>>>> 61b38ed1
                     self.reluctance[:, 5] = self.reluctance[:, 5] + temp3
                     print('air gap is at upper corner')
 
@@ -466,11 +462,7 @@
                         r_basis_1 = fmt.r_basis([self.air_gap_h[i] / 2], [self.core_w], [h1])
                         r_basis_2 = fmt.r_basis([self.air_gap_h[i] / 2], [self.core_w], [h2])
                         temp2 = fmt.sigma([self.air_gap_h[i]], [self.core_w / 2], r_basis_1 + r_basis_2)
-<<<<<<< HEAD
-                        temp3 = fmt.femmt_functions.r_round_round([self.air_gap_h[i]], temp2, [self.core_w / 2])
-=======
                         temp3 = fmt.r_round_round([self.air_gap_h[i]], temp2, [self.core_w / 2])
->>>>>>> 61b38ed1
                         self.reluctance[:, 5] = self.reluctance[:, 5] + temp3
 
     def calculate_inductance(self):
