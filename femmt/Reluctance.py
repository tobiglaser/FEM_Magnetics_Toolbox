--- conflicted
+++ resolved
@@ -1,12 +1,8 @@
-<<<<<<< HEAD
 import femmt as fmt
 import numpy as np
 import matplotlib
 matplotlib.rc('xtick', labelsize=12)
 matplotlib.rc('ytick', labelsize=12)
-=======
-# system library imports
->>>>>>> aa5c82af
 from itertools import product
 
 # 3rd library imports
@@ -17,8 +13,6 @@
 import femmt.Functions as ff
 
 def plot_limitation():
-
-<<<<<<< HEAD
     length = 15
     width = 100 * length
     height = 101 - length
@@ -62,17 +56,7 @@
     fmt.plt.title("R_basic vs h/l")
     fmt.plt.xlabel("h/l")
     fmt.plt.ylabel("R_basic")
-=======
-    r_m = 1 / (ff.mu0 * (width / 2 / length + 2 / np.pi * (
-                1 + np.log(np.pi * height / 4 / length))))
-
-    combined = np.vstack((h_l, r_m)).T
-    print(combined)
-    fig, ax = plt.subplots()  # Create a figure containing a single axes.
-    plt.title("R_basic vs h/l")
-    plt.xlabel("h/l")
-    plt.ylabel("R_basic")
->>>>>>> aa5c82af
+
     ax.plot(h_l, r_m)
     # ax.hlines(y=r_m, xmin=0, xmax=50, linewidth=2, color='g')
     ax.hlines(y=r_mx, xmin=-1, xmax=51, linewidth=2, color='r')
@@ -126,7 +110,7 @@
     length = 1
     height = np.linspace(100, 0, 1000)
     h_l = height / length
-<<<<<<< HEAD
+
     w_l = width / length
     fig, ax = fmt.plt.subplots(figsize=(3.54, 3.54), dpi=150)  # Create a figure containing a single axes.
     # fmt.plt.title("$R_{basic}$ vs $\dfrac{h}{l}$", fontsize=20)
@@ -141,19 +125,7 @@
         # print(combined)
 
         ax.plot(h_l, r_m, linewidth=2, label=f'w/l ={w_l[i]}')
-=======
-
-    r_m = 1 / (ff.mu0 * (width / 2 / length + 2 / np.pi * (
-                1 + np.log(np.pi * height / 4 / length))))
-
-    combined = np.vstack((h_l, r_m)).T
-    print(combined)
-    fig, ax = plt.subplots()  # Create a figure containing a single axes.
-    plt.title("R_basic vs h/l")
-    plt.xlabel("h/l")
-    plt.ylabel("R_basic")
-    ax.plot(h_l, r_m)
->>>>>>> aa5c82af
+
     ax.invert_xaxis()
     # ax.set_yscale('log')
     ax.legend()
