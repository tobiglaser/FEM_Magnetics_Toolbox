--- conflicted
+++ resolved
@@ -96,11 +96,7 @@
 
     geo.create_model(freq=100000, visualize_before=True, do_meshing=True, save_png=False)
 
-<<<<<<< HEAD
-    geo.single_simulation(freq=100000, current=[3], show_results=False)
-=======
     geo.single_simulation(freq=100000, current=[3], show_results=True)
->>>>>>> 3cdc848b
 
     # example_thermal_simulation()
 
