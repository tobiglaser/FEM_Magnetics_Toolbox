# minimal example for github clone
from femmt import *
import numpy as np

<<<<<<< HEAD
component = "inductor"
# component = "transformer"
# component = "integrated_transformer"

=======
#component = "inductor"
#component = "transformer-interleaved"
#component = "integrated_transformer"
component = "transformer"
>>>>>>> e20cf561

# Create Object
if component == "inductor":
    geo = MagneticComponent(component_type="inductor")

    # Update Geometry
    geo.core.update(window_h=0.03, window_w=0.011)

    # geo.air_gaps.update(method="percent", n_air_gaps=4, air_gap_h=[0.0005, 0.0005, 0.0005, 0.0005],
    #                     position_tag=[0, 0, 0, 0], air_gap_position=[20, 40, 60, 80])
    geo.air_gaps.update(method="center", n_air_gaps=1, air_gap_h=[0.0005], position_tag=[0])

    geo.update_conductors(n_turns=[[14]], conductor_type=["solid"], conductor_radii=[0.0015],
                          winding=["primary"], scheme=["square"],
                          core_cond_isolation=[0.001, 0.001, 0.002, 0.001], cond_cond_isolation=[0.0001])


    # Single simulation
<<<<<<< HEAD
    # geo.create_model(freq=100000)
    geo.create_model(freq=500000, visualize_before=True)
    geo.single_simulation(freq=500000, current=[1])
=======
    geo.create_model(freq=100000, visualize_before=True)
    geo.single_simulation(freq=100000, current=[1])
>>>>>>> e20cf561
    
    # Excitation Sweep Example
    # fs = [0, 10000, 30000, 60000, 100000, 150000]
    # amplitue_list = [[10], [2], [1], [0.5], [0.2], [0.1]]
    # phase_list = [[0], [10], [20], [30], [40], [50]]
    # geo.excitation_sweep(frequency_list=fs, current_list_list=amplitue_list, phi_deg_list_list=phase_list)

    # Reference simulation using FEMM
    # geo.femm_reference(freq=100000, current=[1], sigma_cu=58, sign=[1], non_visualize=0)

if component == "transformer-interleaved":
    geo = MagneticComponent(component_type="transformer")

    # Update Geometry
    geo.core.update(window_h=0.0295, window_w=0.012, core_w=0.015)

    # geo.air_gaps.update(n_air_gaps=0)
    geo.air_gaps.update(method="percent", n_air_gaps=1, air_gap_h=[0.0005],
                        air_gap_position=[50], position_tag=[0])

    geo.update_conductors(n_turns=[[20], [6]], conductor_type=["solid", "litz"],
                        litz_para_type=['implicit_litz_radius', 'implicit_litz_radius'],
                        ff=[None, 0.6], strands_numbers=[None, 600], strand_radii=[70e-6, 35.5e-6],
                        conductor_radii=[0.0011, None],
                        winding=["interleaved"], scheme=["horizontal"],
                        core_cond_isolation=[0.001, 0.001, 0.002, 0.001], cond_cond_isolation=[0.0002, 0.0002, 0.0005])

    # Perform a single simulation
    geo.create_model(freq=250000, visualize_before=True)
    geo.single_simulation(freq=250000, current=[4.14723021, 14.58960019], phi_deg=[- 1.66257715/np.pi*180, 170], show_results=True)
    # geo.single_simulation(freq=250000, current=[4.18368713, 4.28975166], phi_deg=[-1.09710805/np.pi*180,
    #                                                                               - 1.47917789/np.pi*180 + 180])
    # geo.get_inductances(I0=8, op_frequency=250000, skin_mesh_factor=0.5)
    # geo.femm_reference(freq=100000, current=[1, 2], sigma_cu=58, sign=[1, -1], non_visualize=0)

    # ----------------------------------------------------------------------------------
    # Thermal simulation:
    # The losses calculated by the magnetics simulation can be used to calculate the heat distribution of the given magnetic component
    # In order to use the thermal simulation, thermal conductivities for each material can be entered as well as a boundary temperature
    # which will be applied on the boundary of the simulation (dirichlet boundary condition).
    
    # The case parameter sets the thermal conductivity for a case which will be set around the core.
    # This could model some case in which the transformer is placed in together with a set potting material.
    thermal_conductivity_dict = {
            "air": 0.0263,
            "case": 0.3, # epoxy resign
            "core": 5, # ferrite
            "winding": 400, # copper
            "air_gaps": 180, # aluminium nitride
            "isolation": 1 # TODO Find material
    }

    # Here the case size can be determined
    case_gap_top = 0.0015
    case_gap_right = 0.0025
    case_gap_bot = 0.002

    # Here the boundary temperatures can be set, currently it is set to 20°C (around 293°K).
    # This does not change the results of the simulation (at least when every boundary is set equally) but will set the temperature offset.
    boundary_temperatures = {
        "value_boundary_top": 293,
        "value_boundary_top_right": 293,
        "value_boundary_right_top": 293,
        "value_boundary_right": 293,
        "value_boundary_right_bottom": 293,
        "value_boundary_bottom_right": 293,
        "value_boundary_bottom": 293
    }
    
    # In order to compare the femmt thermal simulation with a femm heat flow simulation the same boundary temperature should be applied.
    # Currently only one temperature can be applied which will be set on every boundary site.
    femm_boundary_temperature = 293

    # Here the boundary sides can be turned on (1) or off (0)
    boundary_flags = {
        "flag_boundary_top": 1,
        "flag_boundary_top_right": 1,
        "flag_boundary_right_top": 1,
        "flag_boundary_right": 1,
        "flag_boundary_right_bottom": 1,
        "flag_boundary_bottom_right": 1,
        "flag_boundary_bottom": 1
    }

    # In order for the thermal simulation to work an electro_magnetic simulation has to run before.
    # The em-simulation will create a file containing the losses.
    # When the losses file is already created and contains the losses for the current model, it is enough to run geo.create_model in
    # order for the thermal simulation to work (geo.single_simulation is not needed).
    # Obviously when the model is modified and the losses can be out of date and therefore the geo.single_simulation needs to run again.
    geo.thermal_simulation(thermal_conductivity_dict, boundary_temperatures, boundary_flags, case_gap_top, case_gap_right, case_gap_bot, True)
    #geo.femm_thermal_validation(thermal_conductivity_dict, femm_boundary_temperature)

if component == "transformer":
    # Example for a transformer with multiple virtual winding windows.
    geo = MagneticComponent(component_type="transformer")

    # Update Geometry
    geo.core.update(window_h=0.0295, window_w=0.012, core_w=0.015)

    # geo.air_gaps.update(n_air_gaps=0)
    geo.air_gaps.update(method="percent", n_air_gaps=1, air_gap_h=[0.0005],
                        air_gap_position=[50], position_tag=[0])

    geo.update_conductors(n_turns=[[10, 0], [0, 10]], conductor_type=["solid", "litz"],
                        litz_para_type=['implicit_litz_radius', 'implicit_litz_radius'],
                        ff=[None, 0.6], strands_numbers=[None, 600], strand_radii=[70e-6, 35.5e-6],
                        conductor_radii=[0.0011, None],
                        winding=["primary", "secondary"], scheme=["square", "square"],
                        core_cond_isolation=[0.001, 0.001, 0.002, 0.001], cond_cond_isolation=[0.0002, 0.0002, 0.0005])


    geo.create_model(freq=250000, visualize_before=True)
    geo.single_simulation(freq=250000, current=[4.14723021, 14.58960019], phi_deg=[- 1.66257715/np.pi*180, 170])


if component == "integrated_transformer":
    geo = MagneticComponent(component_type="integrated_transformer")

    geo.update_conductors(n_turns=[[1, 3], [2, 6]], conductor_type=["litz", "litz"],
                          litz_para_type=['implicit_litz_radius', 'implicit_litz_radius'],
                          ff=[0.5, 0.5], strands_numbers=[100, 100], strand_radii=[70e-6, 70e-6],
                          winding=["interleaved", "interleaved"], scheme=["horizontal", "horizontal"],
                          core_cond_isolation=[0.001, 0.001, 0.002, 0.001], cond_cond_isolation=[0.0002, 0.0002, 0.0005])

    geo.core.update(window_h=0.03, window_w=0.011)

    geo.air_gaps.update(method="percent",
                        n_air_gaps=2,
                        position_tag=[0, 0],
                        air_gap_h=[0.001, 0.001],
                        air_gap_position=[30, 40])

    geo.stray_path.update(start_index=0,
                          radius=geo.core.core_w / 2 + geo.core.window_w - 0.001)

    # Perform a single simulation
    geo.create_model(freq=250000, visualize_before=True)
    geo.single_simulation(freq=250000, current=[8.0, 4.0], phi_deg=[0, 180])
    # geo.get_inductances(I0=10, op_frequency=100000, skin_mesh_factor=0.5)
<|MERGE_RESOLUTION|>--- conflicted
+++ resolved
@@ -2,17 +2,10 @@
 from femmt import *
 import numpy as np
 
-<<<<<<< HEAD
 component = "inductor"
+# component = "transformer-interleaved"
+# component = "integrated_transformer"
 # component = "transformer"
-# component = "integrated_transformer"
-
-=======
-#component = "inductor"
-#component = "transformer-interleaved"
-#component = "integrated_transformer"
-component = "transformer"
->>>>>>> e20cf561
 
 # Create Object
 if component == "inductor":
@@ -29,17 +22,11 @@
                           winding=["primary"], scheme=["square"],
                           core_cond_isolation=[0.001, 0.001, 0.002, 0.001], cond_cond_isolation=[0.0001])
 
+    geo.create_model(freq=100000, visualize_before=False, do_meshing=False, save_png=True)
+    geo.create_model(freq=100000, visualize_before=False, do_meshing=True, save_png=False)
 
-    # Single simulation
-<<<<<<< HEAD
-    # geo.create_model(freq=100000)
-    geo.create_model(freq=500000, visualize_before=True)
-    geo.single_simulation(freq=500000, current=[1])
-=======
-    geo.create_model(freq=100000, visualize_before=True)
     geo.single_simulation(freq=100000, current=[1])
->>>>>>> e20cf561
-    
+
     # Excitation Sweep Example
     # fs = [0, 10000, 30000, 60000, 100000, 150000]
     # amplitue_list = [[10], [2], [1], [0.5], [0.2], [0.1]]
