<<<<<<< HEAD
from .femmt import *
=======
from .femmt import *
from .femmt_functions import *
from .Analytical_Core_Data import *
>>>>>>> c73f5026
<|MERGE_RESOLUTION|>--- conflicted
+++ resolved
@@ -1,7 +1,3 @@
-<<<<<<< HEAD
-from .femmt import *
-=======
 from .femmt import *
 from .femmt_functions import *
-from .Analytical_Core_Data import *
->>>>>>> c73f5026
+from .Analytical_Core_Data import *