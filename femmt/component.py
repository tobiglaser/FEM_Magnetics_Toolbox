--- conflicted
+++ resolved
@@ -119,13 +119,10 @@
 
         # - - - - - - - - - - - - - - - - - - - - - - - - - - - - - - - - - - - - - - - - - - - - - - - - - - - - - - -
         # Component Geometry
-<<<<<<< HEAD
+
         self.component_type = component_type  # "inductor", "transformer", "integrated_transformer" (or "three-phase-transformer")
         self.simulation_type = simulation_type #frequencd domain # time domain
-=======
-        # "inductor", "transformer", "integrated_transformer" (or "three-phase-transformer")
-        self.component_type = component_type
->>>>>>> d4212fca
+
 
         # - - - - - - - - - - - - - - - - - - - - - - - - - - - - - - - - - - - - - - - - - - - - - - - - - - - - - - -
         # Components
@@ -1238,7 +1235,6 @@
 
 
         # Run simulations as sub clients (non-blocking??)
-<<<<<<< HEAD
         if self.simulation_type == SimulationType.FreqDomain:
             getdp_filepath = os.path.join(self.file_data.onelab_folder_path, "getdp")
             self.onelab_client.runSubClient("myGetDP", getdp_filepath + " " + solver + " -msh " + self.file_data.e_m_mesh_file + " -solve Analysis -v2 " + verbose + to_file_str)
@@ -1250,12 +1246,7 @@
 
 
 
-=======
-        getdp_filepath = os.path.join(self.file_data.onelab_folder_path, "getdp")
-        self.onelab_client.runSubClient("myGetDP",
-                                        getdp_filepath + " " + solver + " -msh " + self.file_data.e_m_mesh_file + \
-                                        " -solve Analysis -v2 " + verbose + to_file_str)
->>>>>>> d4212fca
+
 
     def write_simulation_parameters_to_pro_files(self):
         """
@@ -1627,12 +1618,9 @@
         self.write_simulation_parameters_to_pro_files()
         self.generate_load_litz_approximation_parameters()
         self.simulate()
-<<<<<<< HEAD
         #self.calculate_and_write_log()  # TODO: reuse center tapped
         self.calculate_and_write_freq_domain_log()
-        [p_hyst] = self.load_result(res_name="p_hyst")
-=======
-        self.calculate_and_write_log()  # TODO: reuse center tapped
+        #[p_hyst] = self.load_result(res_name="p_hyst")
 
         # read the log of the transformer losses
         log = self.read_log()
@@ -1645,7 +1633,6 @@
             core_part_hyst_loss = log['single_sweeps'][0]['core_parts'][f'core_part_{core_part}']['hyst_losses']
             p_hyst_core_parts[core_part - 1] += core_part_hyst_loss
         # Now, p_hyst_core_parts includes the full transformer losses.
->>>>>>> d4212fca
 
         # calculate the winding losses
         self.excitation_sweep(frequency_list, current_list_list, phi_deg_list_list, inductance_dict=inductance_dict,
@@ -2448,16 +2435,10 @@
 
         text_file.close()
 
-<<<<<<< HEAD
+
     def calculate_and_write_freq_domain_log(self, number_frequency_simulations: int = 1, currents: List = None,
                                             frequencies: List = None,
                                             core_hyst_losses: List[float] = None):
-
-=======
-    def calculate_and_write_log(self, number_frequency_simulations: int = 1, currents: List = None,
-                                frequencies: List = None,
-                                inductance_dict: dict = None, core_hyst_losses: List[float] = None):
->>>>>>> d4212fca
         """
         Read back the results from the .dat result files created by the ONELAB simulation client.
 
@@ -2482,19 +2463,16 @@
         :type currents: list
         :param frequencies: frequencies values of the sweep iterations. Not needed for single simulation
         :type frequencies: list
-<<<<<<< HEAD
-        :param core_hyst_losses: Optional core hysteresis losses value from another simulation. If a value is given, the external value is used in the result-log. Otherwise, the hysteresis losses of the fundamental frequency is used
-=======
         :param inductance_dict: Optional inductance dict to include in the logfile.
         :type inductance_dict: dict
         :param core_hyst_losses: Optional core hysteresis losses value from another simulation. If a value is given,
             the external value is used in the result-log. Otherwise, the hysteresis losses of the
             fundamental frequency is used
->>>>>>> d4212fca
         :type core_hyst_losses: List[float]
         """
         fundamental_index = 0  # index of the fundamental frequency
-        log_dict = {"single_sweeps": [], "total_losses": {}}
+
+        log_dict = {"single_sweeps": [], "total_losses": {}, "simulation_settings": {}}
 
         for single_simulation in range(0, number_frequency_simulations):
             # create dictionary sweep_dict with 'Winding' as a list of m=n_windings winding_dicts.
@@ -2523,8 +2501,7 @@
                                 "flux_over_current": [],
                                 "V": []}
 
-                turns = ff.get_number_of_turns_of_winding(winding_windows=self.winding_windows,
-                                                          windings=self.windings,
+                turns = ff.get_number_of_turns_of_winding(winding_windows=self.winding_windows, windings=self.windings,
                                                           winding_number=winding_number)
 
                 winding_dict["number_turns"] = turns
@@ -2543,12 +2520,8 @@
                 # Case litz: Load homogenized results
                 if self.windings[winding_number].conductor_type == ConductorType.RoundLitz:
                     winding_dict["winding_losses"] = \
-<<<<<<< HEAD
                         self.load_result(res_name=f"j2H_{winding_number + 1}", last_n=number_frequency_simulations)[
                             single_simulation]
-=======
-                        self.load_result(res_name=f"j2H_{winding_number + 1}", last_n=number_frequency_simulations)[single_simulation]
->>>>>>> d4212fca
                     for turn in range(0, winding_dict["number_turns"]):
                         winding_dict["turn_losses"].append(
                             self.load_result(res_name=winding_name[winding_number] + f"/Losses_turn_{turn + 1}",
@@ -2572,34 +2545,19 @@
                 # Voltage
                 winding_dict["V"].append(
                     self.load_result(res_name=f"Voltage_{winding_number + 1}", part="real",
-<<<<<<< HEAD
-                                     last_n=number_frequency_simulations)[
-                        single_simulation])
-                winding_dict["V"].append(
-                    self.load_result(res_name=f"Voltage_{winding_number + 1}", part="imaginary",
-                                     last_n=number_frequency_simulations)[
-                        single_simulation])
-=======
                                      last_n=number_frequency_simulations)[single_simulation])
                 winding_dict["V"].append(
                     self.load_result(res_name=f"Voltage_{winding_number + 1}", part="imaginary",
                                      last_n=number_frequency_simulations)[single_simulation])
->>>>>>> d4212fca
                 complex_voltage_phasor = complex(winding_dict["V"][0], winding_dict["V"][1])
 
                 if complex_current_phasor == 0 or sweep_dict["f"] == 0:  # if-statement to avoid div by zero error
                     winding_dict["flux_over_current"] = [0, 0]
                 else:
                     winding_dict["flux_over_current"].append((complex_voltage_phasor / (
-<<<<<<< HEAD
                             complex(0, 1) * 2 * np.pi * complex_current_phasor * sweep_dict["f"])).real)
                     winding_dict["flux_over_current"].append((complex_voltage_phasor / (
                             complex(0, 1) * 2 * np.pi * complex_current_phasor * sweep_dict["f"])).imag)
-=======
-                        complex(0, 1) * 2 * np.pi * complex_current_phasor * sweep_dict["f"])).real)
-                    winding_dict["flux_over_current"].append((complex_voltage_phasor / (
-                        complex(0, 1) * 2 * np.pi * complex_current_phasor * sweep_dict["f"])).imag)
->>>>>>> d4212fca
 
                 # Flux
                 winding_dict["flux"].append(
@@ -2628,16 +2586,10 @@
                 sweep_dict[f"winding{winding_number + 1}"] = winding_dict
 
             # Core losses TODO: Choose between Steinmetz or complex core losses
-<<<<<<< HEAD
             sweep_dict["core_eddy_losses"] = \
-                self.load_result(res_name="CoreEddyCurrentLosses", last_n=number_frequency_simulations)[
-                    single_simulation]
-            sweep_dict["core_hyst_losses"] = \
-                self.load_result(res_name="p_hyst", last_n=number_frequency_simulations)[single_simulation]
-=======
-            sweep_dict["core_eddy_losses"] = self.load_result(res_name="CoreEddyCurrentLosses", last_n=number_frequency_simulations)[single_simulation]
-            sweep_dict["core_hyst_losses"] = self.load_result(res_name="p_hyst", last_n=number_frequency_simulations)[single_simulation]
->>>>>>> d4212fca
+            self.load_result(res_name="CoreEddyCurrentLosses", last_n=number_frequency_simulations)[single_simulation]
+            sweep_dict["core_hyst_losses"] = self.load_result(res_name="p_hyst", last_n=number_frequency_simulations)[
+                single_simulation]
 
             # Core Part losses
             # If there are multiple core parts, calculate losses for each part individually
@@ -2647,22 +2599,15 @@
             for core_part in range(0, len(self.mesh.plane_surface_core)):
                 sweep_dict["core_parts"][f"core_part_{core_part + 1}"] = {}
                 sweep_dict["core_parts"][f"core_part_{core_part + 1}"]["eddy_losses"] = \
-<<<<<<< HEAD
                     self.load_result(res_name=f"core_parts/CoreEddyCurrentLosses_{core_part + 1}",
                                      last_n=number_frequency_simulations)[single_simulation]
-                sweep_dict["core_parts"][f"core_part_{core_part + 1}"]["hyst_losses"] = \
-                    self.load_result(res_name=f"core_parts/p_hyst_{core_part + 1}",
-                                     last_n=number_frequency_simulations)[single_simulation]
-=======
-                    self.load_result(res_name=f"core_parts/CoreEddyCurrentLosses_{core_part + 1}", last_n=number_frequency_simulations)[single_simulation]
                 sweep_dict["core_parts"][f"core_part_{core_part + 1}"]["hyst_losses"] = self.load_result(
-                    res_name=f"core_parts/p_hyst_{core_part + 1}", last_n=number_frequency_simulations)[single_simulation]
->>>>>>> d4212fca
+                    res_name=f"core_parts/p_hyst_{core_part + 1}", last_n=number_frequency_simulations)[
+                    single_simulation]
                 # finding the total losses for every core_part
                 eddy = sweep_dict["core_parts"][f"core_part_{core_part + 1}"]["eddy_losses"]
                 hyst = sweep_dict["core_parts"][f"core_part_{core_part + 1}"]["hyst_losses"]
-                sweep_dict["core_parts"][f"core_part_{core_part + 1}"][
-                    f"total_core_part_{core_part + 1}"] = eddy + hyst
+                sweep_dict["core_parts"][f"core_part_{core_part + 1}"][f"total_core_part_{core_part + 1}"] = eddy + hyst
 
             # Sum losses of all windings of one single run
             sweep_dict["all_winding_losses"] = sum(
@@ -2685,9 +2630,8 @@
                             turns += vww.turns[conductor.winding_number]
 
             log_dict["total_losses"][f"winding{winding_number + 1}"] = {
-                "total": sum(
-                    sum(log_dict["single_sweeps"][d][f"winding{winding_number + 1}"]["turn_losses"]) for d in
-                    range(len(log_dict["single_sweeps"]))),
+                "total": sum(sum(log_dict["single_sweeps"][d][f"winding{winding_number + 1}"]["turn_losses"]) for d in
+                             range(len(log_dict["single_sweeps"]))),
                 "turns": []
             }
             if self.windings[winding_number].parallel:
@@ -2697,8 +2641,7 @@
             else:
                 for turn in range(0, turns):
                     log_dict["total_losses"][f"winding{winding_number + 1}"]["turns"].append(
-                        sum(log_dict["single_sweeps"][d][f"winding{winding_number + 1}"]["turn_losses"][turn] for d
-                            in
+                        sum(log_dict["single_sweeps"][d][f"winding{winding_number + 1}"]["turn_losses"][turn] for d in
                             range(len(log_dict["single_sweeps"]))))
 
         # Winding (all windings)
@@ -2717,36 +2660,20 @@
             for single_simulation in range(0, number_frequency_simulations):
                 if single_simulation == fundamental_index:
                     for core_part in range(len(self.mesh.plane_surface_core)):
-<<<<<<< HEAD
-                        log_dict["single_sweeps"][single_simulation]["core_parts"][f"core_part_{core_part + 1}"][
-                            "hyst_losses"] = core_hyst_losses[core_part]
-                        log_dict["single_sweeps"][single_simulation]["core_parts"][f"core_part_{core_part + 1}"][
-                            f"total_core_part_{core_part + 1}"] = core_hyst_losses[core_part] + \
-                                                                  log_dict["single_sweeps"][single_simulation][
-                                                                      "core_parts"][f"core_part_{core_part + 1}"][
-                                                                      "eddy_losses"]
-=======
                         log_dict["single_sweeps"][single_simulation]["core_parts"][
                             f"core_part_{core_part + 1}"]["hyst_losses"] = core_hyst_losses[core_part]
                         log_dict["single_sweeps"][single_simulation]["core_parts"][f"core_part_{core_part + 1}"][
                             f"total_core_part_{core_part + 1}"] = core_hyst_losses[core_part] + log_dict[
                             "single_sweeps"][single_simulation]["core_parts"][f"core_part_{core_part + 1}"][
                             "eddy_losses"]
->>>>>>> d4212fca
                     log_dict["single_sweeps"][single_simulation]["core_hyst_losses"] = sum(core_hyst_losses)
                 else:
                     for core_part in range(len(self.mesh.plane_surface_core)):
                         log_dict["single_sweeps"][single_simulation]["core_parts"][f"core_part_{core_part + 1}"][
                             "hyst_losses"] = 0
                         log_dict["single_sweeps"][single_simulation]["core_parts"][f"core_part_{core_part + 1}"][
-<<<<<<< HEAD
-                            f"total_core_part_{core_part + 1}"] = \
-                            log_dict["single_sweeps"][single_simulation]["core_parts"][f"core_part_{core_part + 1}"][
-                                "eddy_losses"]
-=======
                             f"total_core_part_{core_part + 1}"] = log_dict["single_sweeps"][single_simulation][
                             "core_parts"][f"core_part_{core_part + 1}"]["eddy_losses"]
->>>>>>> d4212fca
                     log_dict["single_sweeps"][single_simulation]["core_hyst_losses"] = 0
             log_dict["total_losses"]["hyst_core_fundamental_freq"] = sum(core_hyst_losses)
         elif core_hyst_losses is not None:
@@ -2764,36 +2691,31 @@
         # sweep through all frequency simulations and sum up the core_part_x losses
         for single_simulation in range(0, number_frequency_simulations):
             for core_part in range(len(self.mesh.plane_surface_core)):
-<<<<<<< HEAD
-                log_dict["total_losses"][f"total_core_part_{core_part + 1}"] += \
-                    log_dict["single_sweeps"][single_simulation]["core_parts"][f"core_part_{core_part + 1}"][
-                        f"total_core_part_{core_part + 1}"]
-=======
                 log_dict["total_losses"][f"total_core_part_{core_part + 1}"] += log_dict["single_sweeps"][
                     single_simulation]["core_parts"][f"core_part_{core_part + 1}"][f"total_core_part_{core_part + 1}"]
->>>>>>> d4212fca
                 log_dict["total_losses"][f"total_eddy_core_part_{core_part + 1}"] += \
                     log_dict["single_sweeps"][single_simulation]["core_parts"][f"core_part_{core_part + 1}"][
                         "eddy_losses"]
                 log_dict["total_losses"][f"total_hyst_core_part_{core_part + 1}"] += \
                     log_dict["single_sweeps"][single_simulation]["core_parts"][f"core_part_{core_part + 1}"][
-<<<<<<< HEAD
-                        f"hyst_losses"]
-=======
                         "hyst_losses"]
->>>>>>> d4212fca
 
         # Total losses of inductive component according to single or sweep simulation
         log_dict["total_losses"]["core"] = log_dict["total_losses"]["hyst_core_fundamental_freq"] + \
-            log_dict["total_losses"]["eddy_core"]
+                                           log_dict["total_losses"]["eddy_core"]
 
         log_dict["total_losses"]["total_losses"] = log_dict["total_losses"]["hyst_core_fundamental_freq"] + \
-            log_dict["total_losses"]["eddy_core"] + log_dict["total_losses"]["all_windings"]
-
+                                                   log_dict["total_losses"]["eddy_core"] + log_dict["total_losses"][
+                                                       "all_windings"]
+
+        # final_log_dict: freq dict + common dict
         common_log_dict = self.write_and_calculate_common_log()
         final_log_dict = {**log_dict, **common_log_dict}
+        # ====== save data as JSON ======
         with open(self.file_data.e_m_results_log_path, "w+", encoding='utf-8') as outfile:
             json.dump(final_log_dict, outfile, indent=2, ensure_ascii=False)
+
+
 
 
     def calculate_and_write_time_domain_log(self):
@@ -3114,15 +3036,10 @@
         - For example current density, ohmic losses or the magnetic field density can be visualized
         """
         # ---------------------------------------- Visualization in gmsh ---------------------------------------
-<<<<<<< HEAD
-
-
-        self.femmt_print(f"\n---\n"
-                         f"Visualize fields in GMSH front end:\n")
-=======
+
         self.femmt_print("\n---\n"
                          "Visualize fields in GMSH front end:\n")
->>>>>>> d4212fca
+
 
 
         #gmsh.initialize()
@@ -3475,12 +3392,7 @@
         if res_type == "circuit":
             res_path = self.file_data.e_m_circuit_folder_path
 
-<<<<<<< HEAD
-
-=======
-        with open(os.path.join(res_path, f"{res_name}.dat")) as fd:
-            lines = fd.readlines()[-last_n:]
->>>>>>> d4212fca
+
 
         if self.simulation_type == SimulationType.FreqDomain:
 
