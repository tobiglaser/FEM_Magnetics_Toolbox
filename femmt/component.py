--- conflicted
+++ resolved
@@ -1262,22 +1262,13 @@
                 )
 
             # Stray Inductance with 'Turns Ratio' n as 'Transformation Ratio' n2 and n3
-<<<<<<< HEAD
-            L_s1 = self.L_1_1 - (self.M_12 * self.M_13) / self.M_23
-            L_s2 = self.L_2_2 - (self.M_12 * self.M_23) / self.M_13
-            L_s3 = self.L_3_3 - (self.M_13 * self.M_23) / self.M_12
-            L_h = (self.M_12 * self.M_13) / self.M_23
-            n_12 = np.sqrt(self.L_1_1/self.L_2_2)  # self.M_13 / self.M_23
-            n_13 = np.sqrt(self.L_1_1/self.L_3_3)  # self.M_12 / self.M_23
-            n_23 = np.sqrt(self.L_2_2/self.L_3_3)
-=======
             self.L_s1 = self.L_1_1 - (self.M_12 * self.M_13) / self.M_23
             self.L_s2 = self.L_2_2 - (self.M_12 * self.M_23) / self.M_13
             self.L_s3 = self.L_3_3 - (self.M_13 * self.M_23) / self.M_12
             self.L_h = (self.M_12 * self.M_13) / self.M_23
             self.n_12 = np.sqrt(self.L_1_1/self.L_2_2)  # self.M_13 / self.M_23
             self.n_13 = np.sqrt(self.L_1_1/self.L_3_3)  # self.M_12 / self.M_23
->>>>>>> 5dbccd2c
+            self.n_23 = np.sqrt(self.L_2_2/self.L_3_3)
 
             # Shortcut Inductances
             self.L_s12 = self.L_s1 + self.n_12**2 * self.L_s2
@@ -1292,22 +1283,13 @@
                 f"    - Transformation Ratio with respect to the primary and the Secondary: n2\n"
                 f"    - Transformation Ratio with respect to the primary and the Tertiary: n3\n"
                 f"    - Primary Side Main Inductance: L_h\n"        
-<<<<<<< HEAD
-                f"L_s1 = L_1_1 - M_12 * M_13 / M_23 = {L_s1}\n"
-                f"L_s2 = L_2_2 - M_12 * M_23 / M_13 = {L_s2}\n"
-                f"L_s3 = L_3_3 - M_13 * M_23 / M_12 = {L_s3}\n"         
-                f"n_12 = np.sqrt(self.L_1_1/self.L_2_2) = {n_12}\n"         
-                f"n_13 = np.sqrt(self.L_1_1/self.L_3_3) = {n_13}\n"         
-                f"n_23 = np.sqrt(self.L_2_2/self.L_3_3) = {n_23}\n"         
-                f"L_h = M_12 * M_13 / M_23 = {L_h}\n\n"
-=======
                 f"L_s1 = L_1_1 - M_12 * M_13 / M_23 = {self.L_s1}\n"
                 f"L_s2 = L_2_2 - M_12 * M_23 / M_13 = {self.L_s2}\n"
                 f"L_s3 = L_3_3 - M_13 * M_23 / M_12 = {self.L_s3}\n"         
                 f"n_12 = np.sqrt(self.L_1_1/self.L_2_2) = {self.n_12}\n"         
-                f"n_13 = np.sqrt(self.L_1_1/self.L_3_3) = {self.n_13}\n"         
+                f"n_13 = np.sqrt(self.L_1_1/self.L_3_3) = {self.n_13}\n"
+                f"n_23 = np.sqrt(self.L_2_2/self.L_3_3) = {self.n_23}\n"         
                 f"L_h = M_12 * M_13 / M_23 = {self.L_h}\n\n"
->>>>>>> 5dbccd2c
                 f"Shortcut Inductances L_snm measured on winding n with short applied to winding m\n"
                 f"L_s12 = L_s1 + n_12**2 * L_s2 = {self.L_s12}\n"
                 f"L_s13 = L_s1 + n_13**2 * L_s3 = {self.L_s13}\n"
