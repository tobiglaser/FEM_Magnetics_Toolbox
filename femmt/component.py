# Python standard libraries
import csv
import fileinput
import os
import gmsh
import json
import warnings
import inspect
import time
import logging
from typing import List, Dict, Optional, Tuple
from datetime import datetime
import dataclasses
from matplotlib import pyplot as plt

# Third party libraries
from onelab import onelab
import materialdatabase as mdb
import numpy as np

# Local libraries
import femmt.functions as ff
from femmt.constants import *
from femmt.mesh import Mesh
from femmt.model import VirtualWindingWindow, WindingWindow, Core, Insulation, StrayPath, AirGaps, Conductor
from femmt.enumerations import *
from femmt.data import FileData, MeshData
from femmt.drawing import TwoDaxiSymmetric
from femmt.thermal import thermal_simulation, calculate_heat_flux_round_wire, read_results_log
from femmt.dtos import *
import femmt.functions_reluctance as fr

class MagneticComponent:
    """
    A MagneticComponent is the main object for all simulation purposes in femmt.

        - One or more "MagneticComponents" can be created
        - Each "MagneticComponent" owns its own instance variable values

    """
    # Initialization of all class variables
    # Common variables for all instances

    onelab_folder_path: str = None
    silent: bool = False

    def __init__(self, component_type: ComponentType = ComponentType.Inductor, working_directory: str = None,
                 verbosity: Verbosity = 2, is_gui: bool = False, simulation_name: Optional[str] = None):
        # TODO Add a enum? for the verbosity to combine silent and print_output_to_file variables
        """
        :param component_type: Available options:
                               - "inductor"
                               - "transformer"
                               - "integrated_transformer" (Transformer with included stray-path)
        :type component_type: ComponentType
        :param working_directory: Sets the working directory
        :type working_directory: string
        :param silent: True to reduce onelab simulation outputs in command line. False to see full command line output.
        :type silent: bool
        :param is_gui: Asks at first startup for onelab-path. Distinction between GUI and command line. Defaults to 'False' in command-line-mode.
        :type is_gui: bool
        :param simulation_name: name without any effect. Will just be displayed in the result-log file
        :type simulation_name: str
        """            
        # Get caller filepath when no working_directory was set
        if working_directory is None:
            caller_filename = inspect.stack()[1].filename
            working_directory = os.path.join(os.path.dirname(caller_filename), "femmt")

        if not os.path.exists(working_directory):
            os.mkdir(working_directory)

        # Create file paths class in order to handle all paths
        self.file_data = FileData(working_directory)

        # Variable to set silent mode
        self.verbosity = verbosity
        self.logger = logging.getLogger("FEMMTLogger")
        self.logger.setLevel(logging.INFO)

        if not verbosity == Verbosity.ToConsole:
            gmsh.option.setNumber("General.Terminal", 0)

        if verbosity == Verbosity.ToFile:
            fh = logging.FileHandler(self.file_data.femmt_log, mode="w")
            fh.setLevel(logging.INFO)
            self.logger.addHandler(fh)

        self.femmt_print(f"\n"
                       f"Initialized a new Magnetic Component of type {component_type.name}\n"
                       f"--- --- --- ---")
        
        # To make sure femm is only imported once
        self.femm_is_imported = False

        # - - - - - - - - - - - - - - - - - - - - - - - - - - - - - - - - - - - - - - - - - - - - - - - - - - - - - - -
        # Component Geometry
        self.component_type = component_type  # "inductor", "transformer", "integrated_transformer" (or "three-phase-transformer")

        # - - - - - - - - - - - - - - - - - - - - - - - - - - - - - - - - - - - - - - - - - - - - - - - - - - - - - - -
        # Components
        self.core = None                        # Contains all information about the cores
        self.air_gaps = None                    # Contains every air gap
        self.windings = None                    # List of the different winding objects which the following structure: windings[0]: primary, windings[1]: secondary, windings[2]: tertiary ....
        self.insulation = None                  # Contains information about the needed insulations
        self.winding_windows = None             # Contains a list of every winding_window which was created containing a list of virtual_winding_windows
        self.stray_path = None                  # Contains information about the stray_path (only for integrated transformers)

        # - - - - - - - - - - - - - - - - - - - - - - - - - - - - - - - - - - - - - - - - - - - - - - - - - - - - - - -
        # Control Flags
        self.plot_fields = "standard"  # can be "standard" or False

        # - - - - - - - - - - - - - - - - - - - - - - - - - - - - - - - - - - - - - - - - - - - - - - - - - - - - - - -
        # Excitation Parameters
        # Empty lists will be set when a winding window is added to the magnetic component
        self.imposed_reduced_frequency = None
        self.flag_excitation_type = None
        self.current = []                       # Defined for every conductor
        self.current_density = []               # Defined for every conductor
        self.voltage = []                       # Defined for every conductor
        self.frequency = None
        self.phase_deg = None                   # Default is zero, Defined for every conductor
        self.red_freq = None                    # [] * self.n_windings  # Defined for every conductor
        self.delta = None

        # - - - - - - - - - - - - - - - - - - - - - - - - - - - - - - - - - - - - - - - - - - - - - - - - - - - - - - -
        # Steinmetz loss material coefficients and current waveform
        self.Ipeak = None
        self.ki = None
        self.alpha = None
        self.beta = None
        self.t_rise = None
        self.t_fall = None
        self.f_switch = None

        # - - - - - - - - - - - - - - - - - - - - - - - - - - - - - - - - - - - - - - - - - - - - - - - - - - - - - - -
        # MeshData to store the mesh size for different points
        # Object is added in set_core
        self.mesh_data = None
        self.mesh = None
        self.two_d_axi = None

        # - - - - - - - - - - - - - - - - - - - - - - - - - - - - - - - - - - - - - - - - - - - - - - - - - - - - - - -
        # -- Used for Litz Validation --
        self.sweep_frequencies = None

        # - - - - - - - - - - - - - - - - - - - - - - - - - - - - - - - - - - - - - - - - - - - - - - - - - - - - - - -

        # 2 and 3 winding transformer inductance matrix
        self.L_1_1 = None
        self.L_2_2 = None
        self.L_3_3 = None
        self.M = None
        self.M_12 = None
        self.M_21 = None
        self.M_13 = None
        self.M_32 = None
        self.M_32 = None
        self.M_23 = None
        self.Pv = None
        # 2 and 3 winding transformer primary concentrated equivalent circuit
        self.n_conc = None
        self.L_s_conc = None
        self.L_h_conc = None
        self.L_s1 = None
        self.L_s2 = None
        self.L_s3 = None
        self.L_h = None
        self.L_s12 = None
        self.L_s13 = None
        self.L_s23 = None
        self.n_12 = None
        self.n_13 = None

        # -- FEMM variables --
        self.tot_loss_femm = None

        self.onelab_setup(is_gui)
        self.onelab_client = onelab.client(__file__)
        self.simulation_name = simulation_name

    def femmt_print(self, text: str):
        if self.verbosity != Verbosity.Silent:
            self.logger.info(text)

    #  -  -  -  -  -  -  -  -  -  -  -  -  -  -  -  -  -  -  -  -  -  -  -  -  -  -  -   -  -  -  -  -  -  -  -  -  -  -
    # Thermal simulation
    def thermal_simulation(self, thermal_conductivity_dict: Dict, boundary_temperatures_dict: Dict, boundary_flags_dict: Dict, case_gap_top: float,
                           case_gap_right: float, case_gap_bot: float, show_thermal_simulation_results: bool = True, pre_visualize_geometry: bool = False, color_scheme: Dict = ff.colors_femmt_default,
                           colors_geometry: Dict = ff.colors_geometry_femmt_default, flag_insulation: bool = True):
        """
        Starts the thermal simulation using thermal_simulation.py

        :param thermal_conductivity_dict: Contains the thermal conductivities for every region
        :type thermal_conductivity_dict: Dict
        :param boundary_temperatures_dict: Contains the temperatures at each boundary line
        :type boundary_temperatures_dict: Dict
        :param boundary_flags_dict: Sets the boundary type (dirichlet or von neumann) for each boundary line
        :type boundary_flags_dict: Dict
        :param case_gap_top: Size of the top case
        :type case_gap_top: float
        :param case_gap_right: Size of the right case
        :type case_gap_right: float
        :param case_gap_bot: Size of the bot case
        :type case_gap_bot: float
        :param show_thermal_simulation_results: Shows thermal results in gmsh, defaults to True
        :type show_thermal_simulation_results: bool, optional
        :param pre_visualize_geometry: Shows the thermal model before simulation, defaults to False
        :type pre_visualize_geometry: bool, optional
        :param color_scheme: Color scheme for visualization, defaults to ff.colors_femmt_default
        :type color_scheme: Dict, optional
        :param colors_geometry: Color geometry for visualization, defaults to ff.colors_geometry_femmt_default
        :type colors_geometry: Dict, optional
        """
        # Create necessary folders
        self.file_data.create_folders(self.file_data.thermal_results_folder_path)

        self.mesh.generate_thermal_mesh(case_gap_top, case_gap_right, case_gap_bot, color_scheme, colors_geometry, pre_visualize_geometry)




        #insulation_tag = self.mesh.ps_insulation if flag_insulation and len(self.insulation.core_cond) == 4 else None

        if not os.path.exists(self.file_data.e_m_results_log_path):
            # Simulation results file not created
            raise Exception("Cannot run thermal simulation -> Magnetic simulation needs to run first (no results_log.json found")

        # Check if the results log path simulation settings fit the current simulation settings
        current_settings = MagneticComponent.encode_settings(self)
        del current_settings["working_directory"]
        del current_settings["date"]

        log_settings = None
        with open(self.file_data.e_m_results_log_path, "r") as fd:
            content = json.load(fd)
            log_settings = content["simulation_settings"]
        del log_settings["working_directory"]
        del log_settings["date"]

        if current_settings != log_settings:
            raise Exception(f"The settings from the log file {self.file_data.e_m_results_log_path} do not match the current simulation settings. \
                                Please re-run the magnetic simulation.")

        tags = {
            "core_tag": self.mesh.ps_core,
            "background_tag": self.mesh.ps_air,
            "winding_tags": self.mesh.ps_cond,
            "air_gaps_tag": self.mesh.ps_air_gaps if self.air_gaps.number > 0 else None,
            "boundary_regions": self.mesh.thermal_boundary_region_tags,
            "insulations_tag": self.mesh.ps_insulation if flag_insulation and len(self.insulation.core_cond) == 4 else None


        }

        # Core area -> Is needed to estimate the heat flux
        # Power density for volumes W/m^3
        core_area = self.calculate_core_volume()

        # Set wire radii
        wire_radii = [winding.conductor_radius for winding in self.windings]

        thermal_parameters = {
            "file_data": self.file_data,
            "tags_dict": tags,
            "thermal_conductivity_dict": thermal_conductivity_dict,
            "boundary_temperatures": boundary_temperatures_dict,
            "boundary_flags": boundary_flags_dict,
            "boundary_physical_groups": {
                "top": self.mesh.thermal_boundary_ps_groups[0],
                "top_right": self.mesh.thermal_boundary_ps_groups[1],
                "right": self.mesh.thermal_boundary_ps_groups[2],
                "bot_right": self.mesh.thermal_boundary_ps_groups[3],
                "bot": self.mesh.thermal_boundary_ps_groups[4]
            },
            "core_area": core_area,
            "conductor_radii": wire_radii,
            "wire_distances": self.get_wire_distances(),
            "case_volume": self.core.r_outer * case_gap_top + self.core.core_h * case_gap_right + self.core.r_outer * case_gap_bot,
            "show_thermal_fem_results": show_thermal_simulation_results,
            "print_sensor_values": False,
            "silent": self.verbosity == Verbosity.Silent, # Add verbosity for thermal simulation
            "flag_insulation": flag_insulation
        }

        thermal_simulation.run_thermal(**thermal_parameters)

    #  -  -  -  -  -  -  -  -  -  -  -  -  -  -  -  -  -  -  -  -  -  -  -  -  -  -  -   -  -  -  -  -  -  -  -  -  -  -
    # Setup
    def onelab_setup(self, is_gui: bool):
        """
        Either reads ONELAB parent folder path from config.json or asks the user to provide the ONELAB path it.
        Creates a config.json inside the site-packages folder at first run.

        :param is_gui: set to True to avoid terminal output question for onelab file path at first run. Used especially in GUI
        :type is_gui: bool
        """
        # check if config.json is available and not empty
        if os.path.isfile(self.file_data.config_path) and os.stat(self.file_data.config_path).st_size != 0:
            onelab_path = ""
            with open(self.file_data.config_path, "r") as fd:
                loaded_dict = json.loads(fd.read())
                onelab_path = loaded_dict['onelab']

            if os.path.exists(onelab_path) and os.path.isfile(os.path.join(onelab_path, "onelab.py")):
                # Path found
                self.file_data.onelab_folder_path = onelab_path
                return

        # Let the user enter the onelab_path:
        # Find out the onelab_path of installed module, or in case of running directly from git, find the onelab_path of git repository
        # loop until path is correct
        onelab_path_wrong = True
        path_wrong = True

        # This is needed because in the gui the input() command cannot be called (it would result in an infinite loop).
        # If the config file was not found just return out of the function. The config file will be added later by the gui handler.
        if is_gui:
            return

        while onelab_path_wrong:
            onelab_path = os.path.normpath(input("Enter the path of onelab's parent folder (path to folder which contains getdp, onelab executables): "))

            if os.path.exists(onelab_path):
                onelab_path_wrong = False
                break
            else:
                self.femmt_print('onelab not found! Tool searches for onelab.py in the folder. Please re-enter path!')
        self.file_data.onelab_folder_path = onelab_path

        # Write the path to the config.json
        onelab_path_dict = {"onelab": onelab_path}
        with open(os.path.join(self.file_data.config_path), 'w', encoding='utf-8') as fd:
            json.dump(onelab_path_dict, fd, indent=2, ensure_ascii=False)

    #  -  -  -  -  -  -  -  -  -  -  -  -  -  -  -  -  -  -  -  -  -  -  -  -  -  -  -   -  -  -  -  -  -  -  -  -  -  -
    # Geometry Parts
    def high_level_geo_gen(self, frequency: float = None, skin_mesh_factor: float = None):
        """ Updates the mesh data and creates the model and mesh objects

        :param frequency: Frequency used in the mesh density, defaults to None
        :type frequency: float, optional
        :param skin_mesh_factor: Used in the mesh density, defaults to None
        :type skin_mesh_factor: float, optional
        """
        # Update mesh data
        self.mesh_data.update_data(frequency, skin_mesh_factor)

        # Create model
        self.two_d_axi = TwoDaxiSymmetric(self.core, self.mesh_data, self.air_gaps, self.winding_windows, self.stray_path,
                                            self.insulation, self.component_type, len(self.windings), self.verbosity, self.logger)
        self.two_d_axi.draw_model()


        # Create mesh
        self.mesh = Mesh(self.two_d_axi, self.windings, self.core.correct_outer_leg, self.file_data, self.verbosity, self.logger, None)
        #self.mesh = Mesh(self.two_d_axi, self.windings, self.core.correct_outer_leg, self.file_data, None, ff.silent)



    def mesh(self, frequency: float = None, skin_mesh_factor: float = None):
        """Generates model and mesh.

        :param frequency: Frequency used in the mesh density, defaults to None
        :type frequency: float, optional
        :param skin_mesh_factor: Used in the mesh density, defaults to None
        :type skin_mesh_factor: float, optional
        """
        self.high_level_geo_gen(frequency=frequency, skin_mesh_factor=skin_mesh_factor)
        self.mesh.generate_hybrid_mesh()  # create the mesh itself with gmsh
        self.mesh.generate_electro_magnetic_mesh()  # assign the physical entities/domains to the mesh


    #  -  -  -  -  -  -  -  -  -  -  -  -  -  -  -  -  -  -  -  -  -  -  -  -  -  -  -   -  -  -  -  -  -  -  -  -  -  -
    # Create Model
    def set_insulation(self, insulation: Insulation):
        """Adds the insulation to the model

        :param insulation: insulation object
        :type insulation: Insulation
        """
        if insulation.cond_cond is None or not insulation.cond_cond:
            raise Exception("insulations between the conductors must be set")

        if insulation.core_cond is None or not insulation.core_cond:
            raise Exception("insulations between the core and the conductors must be set")

        self.insulation = insulation

    def set_stray_path(self, stray_path: StrayPath):
        """Adds the stray path to the model

        :param stray_path: StrayPath object
        :type stray_path: StrayPath
        """
        self.stray_path = stray_path

    def set_air_gaps(self, air_gaps: AirGaps):
        """Adds the air_gaps to the model

        :param air_gaps: AirGaps object
        :type air_gaps: AirGaps
        """
        # Sorting air gaps from lower to upper
        air_gaps.midpoints.sort(key=lambda x: x[1])

        self.air_gaps = air_gaps

    def set_winding_windows(self, winding_windows: list[WindingWindow]):
        """
        Adds the winding windows to the model. Creates the windings list, which contains the conductors
        from the virtual winding windows but sorted by the winding_number (ascending).
        Sets empty lists for excitation parameters

        :param winding_windows: List of WindingWindow objects
        :type winding_windows: list[WindingWindow]
        """
        self.winding_windows = winding_windows
        windings = []
        for ww in winding_windows:
            for vww in ww.virtual_winding_windows:
                if not vww.winding_is_set:
                    raise Exception("Each virtual winding window needs to have a winding")
                for winding in vww.windings:
                    if winding not in windings:
                        windings.append(winding)

        # print(f"{winding_window.virtual_winding_windows = }")
        # print(f"{windings = }")
        self.windings = sorted(windings, key = lambda x: x.winding_number)

        # Print statement was moved here so the silence functionality is not needed in Conductors class.
        # TODO Can this be even removed?
        for winding in self.windings:
            if winding.conductor_type == ConductorType.RoundLitz:
                self.femmt_print(f"Updated Litz Configuration: \n"
                    f" ff: {winding.ff} \n"
                    f" Number of layers/strands: {winding.n_layers}/{winding.n_strands} \n"
                    f" Strand radius: {winding.strand_radius} \n"
                    f" Conductor radius: {winding.conductor_radius}\n"
                    f"---")

        # Set excitation parameter lists
        self.current = [None] * len(windings)
        self.current_density = [None] * len(windings)
        self.voltage = [None] * len(windings)
        self.phase_deg = np.zeros(len(windings))

        # Correct the turns lists in each vww, so that they have the same length
        for ww in winding_windows:
            for vww in ww.virtual_winding_windows:
                zeros_to_append = (len(self.windings) - len(vww.turns))
                if zeros_to_append < 0:
                    for i in range(0, -zeros_to_append):
                        vww.turns.pop()
                else:
                    for i in range(0, zeros_to_append):
                        vww.turns.append(0)

        # Default values for global_accuracy and padding
        self.mesh_data = MeshData(0.5, 1.5, mu_0, self.core.core_inner_diameter, self.core.window_w, self.windings)

    def set_core(self, core: Core):
        """Adds the core to the model

        :param core: Core object
        :type core: Core
        """
        self.core = core

    #  -  -  -  -  -  -  -  -  -  -  -  -  -  -  -  -  -  -  -  -  -  -  -  -  -  -  -   -  -  -  -  -  -  -  -  -  -  -
    # Pre-Processing

    def create_model(self, freq: float, skin_mesh_factor: float = 0.5, pre_visualize_geometry: bool = False,
                     save_png: bool = False, color_scheme: Dict = ff.colors_femmt_default,
                     colors_geometry: Dict = ff.colors_geometry_femmt_default, benchmark: bool = False):
        """
        Create a model from the abstract geometry description inside onelab including optional mesh generation

        :param freq: Frequency [Hz]
        :type freq: float
        :param skin_mesh_factor: [default to 0.5]
        :type skin_mesh_factor: float
        :param pre_visualize_geometry: True for a pre-visualisation (e.g. check your geometry) and after this a simulation runs, False for a direct simulation
        :type pre_visualize_geometry: bool
        :param save_png: True to save a png-figure, false for no figure
        :type save_png: bool
        :param color_scheme: color file (definition for red, green, blue, ...)
        :type color_scheme: Dict
        :param colors_geometry: definition for e.g. core is grey, winding is orange, ...
        :type colors_geometry: Dict
        """
        if self.core is None:
            raise Exception("A core class needs to be added to the magnetic component")
        if self.air_gaps is None:
            self.air_gaps = AirGaps(None, None)
            self.femmt_print("No air gaps are added")
        if self.insulation is None:
            raise Exception("An insulation class need to be added to the magnetic component")
        if self.winding_windows is None:
            raise Exception("Winding windows are not set properly. Please check the winding creation")

        if benchmark:
            start_time = time.time()
            self.high_level_geo_gen(frequency=freq, skin_mesh_factor=skin_mesh_factor)
            high_level_geo_gen_time = time.time() - start_time
            start_time = time.time()
            self.mesh.generate_hybrid_mesh(visualize_before=pre_visualize_geometry, save_png=save_png, color_scheme=color_scheme, colors_geometry=colors_geometry)
            generate_hybrid_mesh_time = time.time() - start_time

            return high_level_geo_gen_time, generate_hybrid_mesh_time
        else:
            self.high_level_geo_gen(frequency=freq, skin_mesh_factor=skin_mesh_factor)
            self.mesh.generate_hybrid_mesh(visualize_before=pre_visualize_geometry, save_png=save_png, color_scheme=color_scheme, colors_geometry=colors_geometry)
    
    def get_single_complex_permeability(self):
        """
        Function returns the complex permeability.
        In case of amplitude dependent material definition, the initial permeability is used.
        :return: complex
        """
        if self.core.permeability_type == PermeabilityType.FromData:
            # take datasheet value from database
            complex_permeability = mu_0 * mdb.MaterialDatabase(self.silent).get_material_attribute(material_name=self.core.material, attribute="initial_permeability")
            self.femmt_print(f"{complex_permeability = }")
        if self.core.permeability_type == PermeabilityType.FixedLossAngle:
            complex_permeability = mu_0 * self.core.mu_r_abs * complex(np.cos(np.deg2rad(self.core.phi_mu_deg)), np.sin(np.deg2rad(self.core.phi_mu_deg)))
        if self.core.permeability_type == PermeabilityType.RealValue:
            complex_permeability = mu_0 * self.core.mu_r_abs
        return complex_permeability

    def check_model_mqs_condition(self) -> None:
        """
<<<<<<< HEAD
        Check the model for magneto-quasi-static condition for frequencies != 0

        Is called before a simulation.
        Loads the permittivity from the material database (measurement or datasheet) and calculates the
        resonance ratio = diameter_to_wavelength_ratio / diameter_to_wavelength_ratio_of_first_resonance

        :return: None
        """
        if self.frequency != 0:
            if self.core.permittivity["datasource"] == "measurements" or self.core.permittivity["datasource"] == "datasheet":
                epsilon_r, epsilon_phi_deg = mdb.MaterialDatabase(ff.silent).get_permittivity(temperature=self.core.temperature, frequency=self.frequency,
                                                                                              material_name=self.core.material,
                                                                                              datasource=self.core.permittivity["datasource"],
                                                                                              datatype=self.core.permittivity["datatype"],
                                                                                              measurement_setup=self.core.permittivity["measurement_setup"],
                                                                                              interpolation_type="linear")

                complex_permittivity = epsilon_0 * epsilon_r * complex(np.cos(np.deg2rad(epsilon_phi_deg)), np.sin(np.deg2rad(epsilon_phi_deg)))
                ff.femmt_print(f"{complex_permittivity = }\n"
                               f"{epsilon_r = }\n"
                               f"{epsilon_phi_deg = }")

                ff.check_mqs_condition(radius=self.core.core_inner_diameter/2, frequency=self.frequency, complex_permeability=self.get_single_complex_permeability(),
                                       complex_permittivity=complex_permittivity, conductivity=self.core.sigma, relative_margin_to_first_resonance=0.5)

            else:
                ff.check_mqs_condition(radius=self.core.core_inner_diameter/2, frequency=self.frequency, complex_permeability=self.get_single_complex_permeability(),
                                       complex_permittivity=0, conductivity=self.core.sigma, relative_margin_to_first_resonance=0.5)
=======
        Is called before a simulation.
        e.g.: Used to check the model for magneto-quasi-static condition.
        :return:
        """
        if self.core.permittivity["datasource"] == "measurements" or self.core.permittivity["datasource"] == "datasheet":
            epsilon_r, epsilon_phi_deg = mdb.MaterialDatabase(self.silent).get_permittivity(temperature=self.core.temperature, frequency=self.frequency,
                                                                                          material_name="N49",
                                                                                          datasource=self.core.permittivity["datasource"],
                                                                                          datatype=self.core.permittivity["datatype"],
                                                                                          measurement_setup=self.core.permittivity["measurement_setup"],
                                                                                          interpolation_type="linear")

            complex_permittivity = epsilon_0 * epsilon_r * complex(np.cos(np.deg2rad(epsilon_phi_deg)), np.sin(np.deg2rad(epsilon_phi_deg)))
            self.femmt_print(f"{complex_permittivity = }\n"
                           f"{epsilon_r = }\n"
                           f"{epsilon_phi_deg = }")

            ff.check_mqs_condition(radius=self.core.core_inner_diameter/2, f=self.frequency, complex_permeability=self.get_single_complex_permeability(),
                                   complex_permittivity=complex_permittivity, conductivity=self.core.sigma, relative_margin_to_first_resonance=0.5, silent=self.silent)

        else:
            ff.check_mqs_condition(radius=self.core.core_inner_diameter/2, f=self.frequency, complex_permeability=self.get_single_complex_permeability(),
                                   complex_permittivity=0, conductivity=self.core.sigma, relative_margin_to_first_resonance=0.5, silent=self.silent)
>>>>>>> f33491de

    #  -  -  -  -  -  -  -  -  -  -  -  -  -  -  -  -  -  -  -  -  -  -  -  -  -  -  -   -  -  -  -  -  -  -  -  -  -  -
    # Miscellaneous
    def calculate_core_volume_with_air(self) -> float:
        """Calculates the volume of the core including air.

        :return: Volume of the core
        :rtype: float
        """
        if self.core.core_type == CoreType.Single:
            core_height = self.core.window_h + self.core.core_inner_diameter / 2
        elif self.core.core_type == CoreType.Stacked:
            core_height = self.core.window_h_bot + self.core.window_h_top + self.core.core_inner_diameter * 3 / 4  # TODO: could also be done arbitrarily

        core_width = self.core.r_outer

        return np.pi * core_width**2 * core_height

    def calculate_core_volume(self) -> float:
        """Calculates the volume of the core excluding air.

        :return: Volume of the core.
        :rtype: float
        """
        if self.core.core_type == CoreType.Single:
            core_height = self.core.window_h + self.core.core_inner_diameter / 2
            winding_height = self.core.window_h
        elif self.core.core_type == CoreType.Stacked:
            core_height = self.core.window_h_bot + self.core.window_h_top + self.core.core_inner_diameter * 3 / 4  # TODO: could also be done arbitrarily
            winding_height = self.core.window_h_bot + self.core.window_h_top  # TODO: could also be done arbitrarily

        core_width = self.core.r_outer

        winding_width = self.core.window_w

        air_gap_volume = 0
        inner_leg_width = self.core.r_inner - winding_width
        for leg_position, position_value, height in self.air_gaps.midpoints:
            width = 0

            if leg_position == AirGapLegPosition.LeftLeg.value:
                # left leg
                # TODO this is wrong since the air gap is not centered on the y axis
                width = core_width - self.core.r_inner
            elif leg_position == AirGapLegPosition.CenterLeg.value:
                # center leg
                width = inner_leg_width
            elif leg_position == AirGapLegPosition.RightLeg.value:
                # right leg
                # TODO this is wrong since the air gap is not centered on the y axis
                width = core_width - self.core.r_inner
            else:
                raise Exception(f"Invalid leg position tag {leg_position} used for an air gap.")

            air_gap_volume += np.pi * width**2 * height

        return np.pi*(core_width**2 * core_height - (inner_leg_width+winding_width)**2 * winding_height + inner_leg_width**2 * winding_height) - air_gap_volume

    def calculate_core_weight(self) -> float:
        """
        Calculates the weight of the core in kg.
        This method is using the core volume from for an ideal rotation-symmetric core and the volumetric mass density from the material database.
        """
        if self.core.material == 'custom':
            volumetric_mass_density = 0
            warnings.warn("Volumetric mass density not implemented for custom cores. Returns '0' in log-file: Core cost will also result to 0.")
        else:
            volumetric_mass_density = self.core.material_database.get_material_attribute(material_name=self.core.material, attribute="volumetric_mass_density")
        return self.calculate_core_volume() * volumetric_mass_density

    def get_wire_distances(self) -> List[List[float]]:
        """Helper function which returns the distance (radius) of each conductor to the y-axis

        :return: Wire distances
        :rtype: List[List[float]]
        """
        wire_distance = []
        for winding in self.two_d_axi.p_conductor:
            # 5 points are for 1 wire
            num_points = len(winding)
            num_windings = num_points//5
            winding_list = []
            for i in range(num_windings):
                winding_list.append(winding[i*5][0])
            wire_distance.append(winding_list)

        return wire_distance

    def calculate_wire_lengths(self) -> List[float]:
        distances = self.get_wire_distances()
        lengths = []
        for winding in distances:
            lengths.append(sum([2 * np.pi * turn for turn in winding]))

        return lengths

    def calculate_wire_volumes(self) -> List[float]:
        wire_volumes = []
        wire_lengths = self.calculate_wire_lengths()
        for index, winding in enumerate(self.windings):
            cross_section_area = 0
            if winding.conductor_type == ConductorType.RoundLitz or winding.conductor_type == ConductorType.RoundSolid:
                # For round wire it is always the same
                cross_section_area = np.pi * winding.conductor_radius ** 2
            elif winding.conductor_type == ConductorType.RectangularSolid:
                # Since the foil sizes also depends on the winding scheme, conductor_arrangement and wrap_para_type
                # the volume calculation is different.
                for ww in self.winding_windows:
                    for vww_index, vww in enumerate(ww.virtual_winding_windows):
                        winding_type = vww.winding_type
                        winding_scheme = vww.winding_scheme
                        wrap_para_type = vww.wrap_para
                        for vww_winding in vww.windings:
                            if vww_winding.winding_number == index:
                                if winding_type == WindingType.Single:
                                    if winding_scheme == WindingScheme.Full:
                                        cross_section_area = self.core.window_h * self.core.window_w
                                    elif winding_scheme == WindingScheme.FoilHorizontal:
                                        cross_section_area = self.core.window_w * winding.thickness
                                    elif winding_scheme == WindingScheme.FoilVertical:
                                        if wrap_para_type == WrapParaType.FixedThickness:
                                            cross_section_area = self.core.window_h * winding.thickness
                                        elif wrap_para_type == WrapParaType.Interpolate:
                                            cross_section_area = self.core.window_h * self.core.window_w / vww.turns[vww_index]
                                        else:
                                            raise Exception(f"Unknown wrap para type {wrap_para_type}")
                                    else:
                                        raise Exception(f"Unknown winding scheme {winding_scheme}")
                                elif winding_type == WindingType.TwoInterleaved:
                                    # Since interleaved winding type currently only supports round conductors this can be left empty.
                                    pass
                                elif winding_type == WindingType.CenterTappedGroup:
                                    cross_section_area = self.core.window_w * winding.thickness
                                else:
                                    raise Exception(f"Unknown winding type {winding_type}")
            else:
                raise Exception(f"Unknown conductor type {winding.conductor_type}")

            wire_volumes.append(cross_section_area * wire_lengths[index])

        return wire_volumes

    def calculate_wire_weight(self) -> List[float]:
        wire_material = ff.wire_material_database()

        wire_weight = []

        # TODO: distinguish between wire material. Only copper at the moment
        for wire_volume in self.calculate_wire_volumes():
            wire_weight.append(wire_volume * wire_material["Copper"].volumetric_mass_density)

        return wire_weight

    #  -  -  -  -  -  -  -  -  -  -  -  -  -  -  -  -  -  -  -  -  -  -  -  -  -  -  -  -  -  -  -  -  -  -  -  -  -  -
    # GetDP Interaction / Simulation / Excitation
    def excitation(self, frequency: float, amplitude_list: List, phase_deg_list: List = None, ex_type: str = 'current',
                   plot_interpolation: bool = False, imposed_red_f=0):
        """
        - excitation of the electromagnetic problem
        - current, voltage or current density
        - frequency or reduced frequency

        :param plot_interpolation:
        :param frequency: Frequency
        :type frequency: float
        :param amplitude_list: Current amplitudes according to windings
        :type amplitude_list: List
        :param phase_deg_list: Current phases in degree according to the current amplitudes (according to windings)
        :type phase_deg_list: List
        :param ex_type: Excitation type. 'Current' implemented only. Future use may: 'voltage' and 'current_density'
        :type ex_type: str
        :param imposed_red_f:
        :type imposed_red_f:
        """

        # negative currents are not allowed and lead to wrong simulation results. Check for this.
        # this message appears after meshing but before simulation
        for amplitude in amplitude_list:
            if amplitude < 0:
                raise ValueError(
                    "Negative currents are not allowed. Use the phase + 180 degree to generate a negative current.")

        self.femmt_print(f"\n---\n"
              f"Excitation: \n"
              f"Frequency: {frequency}\n"
              f"Current(s): {amplitude_list}\n"
              f"Phase(s): {phase_deg_list}\n")


        # -- Excitation --
        self.flag_excitation_type = ex_type  # 'current', 'current_density', 'voltage'
        if self.core.permeability["datasource"] != MaterialDataSource.Custom:
            self.core.update_core_material_pro_file(frequency, self.file_data.electro_magnetic_folder_path, plot_interpolation)  # frequency update to core class
        if self.core.permittivity["datasource"] != MaterialDataSource.Custom:
            self.core.update_sigma(frequency)
        # Has the user provided a list of phase angles?
        phase_deg_list = phase_deg_list or []
        # phase_deg_list = np.asarray(phase_deg_list)

        for num in range(len(self.windings)):

            # Imposed current
            if self.flag_excitation_type == 'current':
                if len(phase_deg_list) == 0:
                    if self.component_type == ComponentType.Inductor:
                        # Define complex current phasor as real value
                        self.current[num] = complex(amplitude_list[num], 0)
                        phase_deg_list.append(0)  # set to zero

                    else:
                        raise ValueError("Missing phases inside excitation, e.g. 'phase_deg_list = [0, 180]'. ")
                else:
                    self.phase_deg = phase_deg_list
                    # Define complex current phasor as excitation
                    self.current[num] = complex(amplitude_list[num]*np.cos(np.deg2rad(phase_deg_list[num])),
                                                amplitude_list[num]*np.sin(np.deg2rad(phase_deg_list[num])))

        # Imposed current density
        if self.flag_excitation_type == 'current_density':
            raise NotImplementedError

        # Imposed voltage
        if self.flag_excitation_type == 'voltage':
            raise NotImplementedError


        # -- Frequency --

        self.frequency = frequency  # in Hz

        # Define reduced frequency (used for homogenization technique)
        # self.red_freq = np.empty(2)
        self.red_freq = []
        for num in range(len(self.windings)):
            self.red_freq.append([])

        if self.frequency != 0:
            self.delta = np.sqrt(2 / (2 * self.frequency * np.pi * self.windings[0].cond_sigma * mu_0))  # TODO: distinguish between material conductivities
            for num in range(len(self.windings)):
                if self.windings[num].conductor_type == ConductorType.RoundLitz:
                    self.red_freq[num] = self.windings[num].strand_radius / self.delta
                elif self.windings[num].conductor_type == ConductorType.RoundSolid:
                    self.red_freq[num] = self.windings[num].conductor_radius / self.delta
                else:
                    self.femmt_print("Reduced Frequency does not have a physical value here")
                    self.femmt_print(self.windings[num].conductor_type)
                    self.red_freq[num] = 1  # TODO: doesn't make sense like this -> rewrite fore conductor windings shape
        else:
            # DC case
            self.delta = 1e20  # random huge value
            for num in range(len(self.windings)):
                self.red_freq[num] = 0

    def simulate(self):
        """
        Initializes an onelab client. Provides the GetDP based solver with the created mesh file.
        """
        self.femmt_print(f"\n---\n"
              f"Initialize ONELAB API\n"
              f"Run Simulation\n")

        # -- Simulation --
        # create a new onelab client

        # Initial Clearing of gmsh data
        gmsh.clear()

        # get model file names with correct path
        solver = os.path.join(self.file_data.electro_magnetic_folder_path, "ind_axi_python_controlled.pro")

        os.chdir(self.file_data.working_directory)

        if self.verbosity == Verbosity.Silent:
            verbose = "-verbose 1"
        else:
            verbose = "-verbose 5"

        to_file_str = ""
        if self.verbosity == Verbosity.ToFile:
            to_file_str = " > " + self.file_data.getdp_log

        # Run simulations as sub clients (non-blocking??)
        getdp_filepath = os.path.join(self.file_data.onelab_folder_path, "getdp")
        self.onelab_client.runSubClient("myGetDP", getdp_filepath + " " + solver + " -msh " + self.file_data.e_m_mesh_file + " -solve Analysis -v2 " + verbose + to_file_str)

    def write_simulation_parameters_to_pro_files(self):
        """
        Interaction between python and Prolog files.

        Writes the simulation parameters to .pro-files

        Parameter.pro: includes material properties, currents, phases, ...
        postquantities.pro: includes directions to store the raw results from the FEM simulation

        """
        # All shared control variables and parameters are passed to a temporary Prolog file
<<<<<<< HEAD
        ff.femmt_print(f"\n---\n"
              f"Write simulation parameters to .pro files (file communication).\n")
=======
        self.femmt_print(f"\n---\n"
              f"File Communication\n")
>>>>>>> f33491de

        # Write initialization parameters for simulation in 'Parameter.pro' file
        self.write_electro_magnetic_parameter_pro()

        # Write postprocessing parameters in 'postquantities.pro' file
        self.write_electro_magnetic_post_pro()

    def overwrite_physical_surface(self):
        """

        EXPERIMENTAL

        :return:
        """

        self.mesh.ps_cond_dead = []
        # self.ps_cond =
        cond_to_air = self.mesh.plane_surface_cond[0][8]
        print(f"{cond_to_air = }")

        gmsh.model.geo.removePhysicalGroups([(2, 130008)])


        # print(gmsh.model.getPhysicalGroups(dim=-1))
        air_plane_entities = list(gmsh.model.getEntitiesForPhysicalGroup(dim=2, tag=self.mesh.PN_AIR))
        print(f"{air_plane_entities = }")

        air_plane_entities.append(cond_to_air)
        print(f"{air_plane_entities = }")
        gmsh.model.geo.removePhysicalGroups([(2, self.mesh.PN_AIR)])
        self.mesh.ps_air = gmsh.model.geo.addPhysicalGroup(2, air_plane_entities, tag=self.mesh.PN_AIR)

        gmsh.model.geo.synchronize()
        #
        # air_plane_entities = list(gmsh.model.getEntitiesForPhysicalGroup(dim=2, tag=PS_COND_SOLID))
        # print(f"{air_plane_entities = }")
        # Output .msh file
        gmsh.option.setNumber("Mesh.SaveAll", 1)
        gmsh.option.setNumber("Mesh.MshFileVersion", 4.1)
        gmsh.option.setNumber("Mesh.SurfaceFaces", 0)

        # Mesh the model
        ff.femmt_print("\nMeshing...\n")
        gmsh.model.mesh.generate(2)

        gmsh.fltk.run()

        if not os.path.exists(self.mesh.mesh_folder_path):
            os.mkdir(self.mesh.mesh_folder_path)

        gmsh.write(self.mesh.e_m_mesh_file)



    def single_simulation(self, freq: float, current: List[float], phi_deg: List[float] = None,
                          plot_interpolation: bool = False, show_fem_simulation_results: bool = True, benchmark: bool = False):
        """
        Start a _single_ electromagnetic ONELAB simulation.

        :param plot_interpolation:
        :param freq: frequency to simulate
        :type freq: float
        :param current: current to simulate
        :param phi_deg: phase angle in degree
        :type phi_deg: List[float]
        :param show_fem_simulation_results: Set to True to show the simulation results after the simulation has finished
        :type show_fem_simulation_results: bool
        """
        # negative currents are not allowed and lead to wrong simulation results. Check for this.
        # this message appears before meshing and before simulation
        # there is another ValueError rising inside excitation()-method for safety (but after meshing).
        if type(current) is not list:
            raise Exception("The current must be given in a list.")
        for current_value in current:
            if current_value < 0:
                raise ValueError(
                    "Negative currents are not allowed. Use the phase + 180 degree to generate a negative current.")


        phi_deg = phi_deg or []
        if benchmark:
            start_time = time.time()
            self.mesh.generate_electro_magnetic_mesh()
            generate_electro_magnetic_mesh_time = time.time() - start_time

<<<<<<< HEAD
        self.mesh.generate_electro_magnetic_mesh()
        # self.overwrite_physical_surface()
        self.excitation(frequency=freq, amplitude_list=current, phase_deg_list=phi_deg, plot_interpolation=plot_interpolation)  # frequency and current
        self.check_model_mqs_condition()
        self.write_simulation_parameters_to_pro_files()
        self.generate_load_litz_approximation_parameters()
        self.simulate()
        self.calculate_and_write_log()  # TODO: reuse center tapped
        if show_fem_simulation_results:
            self.visualize()
=======
            start_time = time.time()
            self.excitation(frequency=freq, amplitude_list=current, phase_deg_list=phi_deg, plot_interpolation=plot_interpolation)  # frequency and current
            self.check_model()
            self.file_communication()
            self.pre_simulate()
            prepare_simulation_time = time.time() - start_time

            start_time = time.time()
            self.simulate()
            real_simulation_time = time.time() - start_time

            start_time = time.time()
            self.calculate_and_write_log()  # TODO: reuse center tapped
            logging_time = time.time() - start_time
            if show_fem_simulation_results:
                self.visualize()

            return generate_electro_magnetic_mesh_time, prepare_simulation_time, real_simulation_time, logging_time
        else:
            self.mesh.generate_electro_magnetic_mesh()
            self.excitation(frequency=freq, amplitude_list=current, phase_deg_list=phi_deg, plot_interpolation=plot_interpolation)  # frequency and current
            self.check_model()
            self.file_communication()
            self.pre_simulate()
            self.simulate()
            self.calculate_and_write_log()  # TODO: reuse center tapped
            if show_fem_simulation_results:
                self.visualize()
>>>>>>> f33491de

    def excitation_sweep(self, frequency_list: List, current_list_list: List, phi_deg_list_list: List,
                         show_last_fem_simulation: bool = False,
                         excitation_meshing_type: ExcitationMeshingType = None, skin_mesh_factor: float = 0.5,
                         visualize_before: bool = False, save_png: bool = False,
                         color_scheme: Dict = ff.colors_femmt_default,
                         colors_geometry: Dict = ff.colors_geometry_femmt_default,
                         inductance_dict: Dict = None, core_hyst_loss: float = None) -> None:
        """
        Performs a sweep simulation for frequency-current pairs. Both values can
        be passed in lists of the same length. The mesh is only created ones (fast sweep)!

        :Example Code for Inductor:

        >>> import femmt as fmt
        >>> fs_list = [0, 10000, 30000, 60000, 100000, 150000]
        >>> amplitude_list_list = [[10], [2], [1], [0.5], [0.2], [0.1]]
        >>> phase_list_list = [[0], [10], [20], [30], [40], [50]]
        >>> geo.excitation_sweep(frequency_list=fs_list, current_list_list=amplitude_list_list, phi_deg_list_list=phase_list_list)

        :Example Code for Transformer with 2 windings:

        >>> import femmt as fmt
        >>> fs_list = [0, 10000, 30000, 60000, 100000, 150000]
        >>> amplitude_list_list = [[10, 2], [2, 1], [1, 0.5], [0.5, 0.25], [0.2, 0.1], [0.1, 0.05]]
        >>> phase_list_list = [[0, 170], [10, 180], [20, 190], [30, 200], [40, 210], [50, 220]]
        >>> geo.excitation_sweep(frequency_list=fs_list, current_list_list=amplitude_list_list, phi_deg_list_list=phase_list_list)

        :param frequency_list: Frequency in a list
        :type frequency_list: List
        :param current_list_list: current amplitude, must be a list in a list, see example!
        :type current_list_list: List
        :param phi_deg_list_list: phase in degree, must be a list in a list, see example!
        :type phi_deg_list_list: List
        :param show_last_fem_simulation: shows last simulation in gmsh if set to True
        :type show_last_fem_simulation: bool
        :param visualize_before: show genarated mesh before the simulation is run
        :type visualize_before: bool
        :param color_scheme: colorfile (definition for red, green, blue, ...)
        :type color_scheme: Dict
        :param colors_geometry: definition for e.g. core is grey, winding is orange, ...
        :type colors_geometry: Dict
        :param save_png: True to save a .png
        :type save_png: bool

        """
        # negative currents are not allowed and lead to wrong simulation results. Check for this.
        # this message appears before meshing and before simulation
        # there is another ValueError rising inside excitation()-method for safety (but after meshing).
        for current_list in current_list_list:
            for current in current_list:
                if current < 0:
                    raise ValueError(
                        "Negative currents are not allowed. Use the phase + 180 degree to generate a negative current.")

        # frequencies = frequencies or []
        # currents = currents or []
        # phi = phi or []
        if show_last_fem_simulation:
            self.plot_fields = "standard"
        else:
            self.plot_fields = False

        # If one conductor is solid and no meshing type is given then change the meshing type to MeshEachFrequency
        # In case of litz wire, only the lowest frequency is meshed (frequency indecent due to litz-approximation)
        if excitation_meshing_type is None:
            for winding in self.windings:
                if winding.conductor_type == ConductorType.RoundSolid:
                    excitation_meshing_type = ExcitationMeshingType.MeshEachFrequency
                    break
                if winding.conductor_type == ConductorType.RoundLitz:
                    excitation_meshing_type = ExcitationMeshingType.MeshOnlyLowestFrequency

        if excitation_meshing_type == ExcitationMeshingType.MeshEachFrequency:
            for count_frequency, _ in enumerate(frequency_list):
                self.high_level_geo_gen(frequency=frequency_list[count_frequency], skin_mesh_factor=skin_mesh_factor)
                self.mesh.generate_hybrid_mesh(color_scheme, colors_geometry, visualize_before=visualize_before, save_png=save_png)
                self.mesh.generate_electro_magnetic_mesh()

                self.excitation(frequency=frequency_list[count_frequency], amplitude_list=current_list_list[count_frequency],
                                    phase_deg_list=phi_deg_list_list[count_frequency])  # frequency and current
                if count_frequency == 0: self.check_model_mqs_condition()
                self.write_simulation_parameters_to_pro_files()
                self.generate_load_litz_approximation_parameters()
                self.simulate()
        else:
            if excitation_meshing_type == ExcitationMeshingType.MeshOnlyHighestFrequency:
                self.high_level_geo_gen(frequency=max(frequency_list), skin_mesh_factor=skin_mesh_factor)
            elif excitation_meshing_type == ExcitationMeshingType.MeshOnlyLowestFrequency:
                self.high_level_geo_gen(frequency=min(frequency_list), skin_mesh_factor=skin_mesh_factor)
            else:
                raise Exception(f"Unknown excitation meshing type {excitation_meshing_type}")
            self.mesh.generate_hybrid_mesh(color_scheme, colors_geometry, visualize_before=visualize_before, save_png=save_png)
            self.mesh.generate_electro_magnetic_mesh()

            for count_frequency in range(0, len(frequency_list)):
                self.excitation(frequency=frequency_list[count_frequency], amplitude_list=current_list_list[count_frequency],
                                phase_deg_list=phi_deg_list_list[count_frequency])  # frequency and current
                if count_frequency == 0: self.check_model_mqs_condition()
                self.write_simulation_parameters_to_pro_files()
                self.generate_load_litz_approximation_parameters()
                self.simulate()
                # self.visualize()

        self.calculate_and_write_log(sweep_number=len(frequency_list), currents=current_list_list,
                                     frequencies=frequency_list, inductance_dict=inductance_dict,
                                     core_hyst_losses=core_hyst_loss)

        if show_last_fem_simulation:
            self.write_simulation_parameters_to_pro_files()
            self.visualize()

    def component_study(self, time_current_vectors: List[List[List[float]]]):

        # winding losses
        frequency_current_phase_deg_list = []

        # collect simulation input parameters from time_current_vectors
        hyst_loss_amplitudes = []
        hyst_loss_phases_deg = []
        hyst_frequency = 1 / (time_current_vectors[0][0][-1])
        for time_current_vector in time_current_vectors:

            # collect winding losses simulation input parameters
            [frequency_list, amplitude, phi_rad] = ff.fft(time_current_vector, mode='time')
            phi_deg = np.rad2deg(phi_rad)
            frequency_current_phase_deg_list.append([frequency_list, amplitude, phi_deg])

            # collect hysteresis loss simulation input parameters
            hyst_loss_amplitudes.append(fr.max_value_from_value_vec(time_current_vector[1])[0])
            hyst_loss_phases_deg.append(fr.phases_deg_from_time_current(time_current_vector[0], time_current_vector[1])[0])

        # check if all frequency vectors include the same frequencies
        for count in range(len(frequency_current_phase_deg_list) - 1):
            if not np.array_equal(frequency_current_phase_deg_list[count][0],frequency_current_phase_deg_list[count + 1][0]):
                raise ValueError("Frequency vectors for different currents are not the same!")

        # transfer format from fft()-output to excitation_sweep()-input
        current_list_list = []
        phi_deg_list_list = []
        for count_frequency, frequency in enumerate(frequency_list):
            currents_single_frequency = []
            phi_deg_single_frequency = []
            for count_current, _ in enumerate(time_current_vectors):
                currents_single_frequency.append(frequency_current_phase_deg_list[count_current][1][count_frequency])
                phi_deg_single_frequency.append(frequency_current_phase_deg_list[count_current][2][count_frequency])
            current_list_list.append(currents_single_frequency)
            phi_deg_list_list.append(phi_deg_single_frequency)

        # get the inductance
        inductance_dict = self.get_inductances(I0=1, op_frequency=hyst_frequency, skin_mesh_factor = 1)

        # calculate hysteresis losses
        # use a single simulation
        self.excitation(frequency=hyst_frequency, amplitude_list=hyst_loss_amplitudes, phase_deg_list=hyst_loss_phases_deg, plot_interpolation=False)  # frequency and current
        self.check_model_mqs_condition()
        self.write_simulation_parameters_to_pro_files()
        self.generate_load_litz_approximation_parameters()
        self.simulate()
        self.calculate_and_write_log()  # TODO: reuse center tapped
        [p_hyst] = self.load_result(res_name="p_hyst")

        # calculate the winding losses
        self.excitation_sweep(frequency_list, current_list_list, phi_deg_list_list, inductance_dict=inductance_dict,
                              core_hyst_loss=float(p_hyst))

    def center_tapped_pre_study(self, time_current_vectors: List[List[List[float]]], plot_waveforms: bool = False):

        def hysteresis_loss_excitation(input_time_current_vectors):
            # collect simulation input parameters from time_current_vectors
            hyst_loss_amplitudes = []
            hyst_loss_phases_deg = []
            hyst_frequency = 1 / (input_time_current_vectors[0][0][-1])
            for time_current_vector in input_time_current_vectors:
                # collect hysteresis loss simulation input parameters
                hyst_loss_amplitudes.append(fr.max_value_from_value_vec(time_current_vector[1])[0])
                hyst_loss_phases_deg.append(fr.phases_deg_from_time_current(time_current_vector[0], time_current_vector[1])[0])
            return hyst_frequency, hyst_loss_amplitudes, hyst_loss_phases_deg

        def split_hysteresis_loss_excitation_center_tapped(hyst_frequency, hyst_loss_amplitudes, hyst_loss_phases_deg):
            # print(f"{hyst_frequency, hyst_loss_amplitudes, hyst_loss_phases_deg = }")
            hyst_loss_amplitudes[-1] = hyst_loss_amplitudes[-1]/2
            hyst_loss_amplitudes.append(hyst_loss_amplitudes[-1])
            hyst_loss_phases_deg.append(hyst_loss_phases_deg[-1])
            # print(f"{hyst_frequency, hyst_loss_amplitudes, hyst_loss_phases_deg = }")
            return hyst_frequency, hyst_loss_amplitudes, hyst_loss_phases_deg

        def split_time_current_vectors_center_tapped(time_current_vectors):
            # print(f"{time_current_vectors = }")
            positive_secondary_current = np.copy(time_current_vectors[1][1])
            positive_secondary_current[positive_secondary_current < 0] = 0
            # print(f"{positive_secondary_current = }")
            negative_secondary_current = np.copy(time_current_vectors[1][1])
            negative_secondary_current[negative_secondary_current > 0] = 0
            # print(f"{negative_secondary_current = }")

            center_tapped_time_current_vectors = [time_current_vectors[0],
                                                  [time_current_vectors[1][0], positive_secondary_current],
                                                  [time_current_vectors[1][0], negative_secondary_current]]

            if plot_waveforms:
                plt.plot(time_current_vectors[1][0], negative_secondary_current, label="negative_secondary_current")
                plt.plot(time_current_vectors[1][0], positive_secondary_current, label="positive_secondary_current")
                plt.plot(time_current_vectors[0][0], time_current_vectors[0][1], label="primary_current")
                plt.xlabel("time / s")
                plt.ylabel("current / A")
                plt.grid()
                plt.legend()
                plt.show()

            return center_tapped_time_current_vectors

        def linear_loss_excitation(time_current_vectors):
            # winding losses
            frequency_current_phase_deg_list = []
            # collect winding losses simulation input parameters
            for time_current_vector in time_current_vectors:
                [frequency_list, amplitude, phi_rad] = ff.fft(time_current_vector, mode='time')
                phi_deg = np.rad2deg(phi_rad)
                frequency_current_phase_deg_list.append([frequency_list, amplitude, phi_deg])

            # check if all frequency vectors include the same frequencies
            # WORKAROUND: if any frequency is not included in one of the vectors it is added with amplitude  = 0 and phase = 0
            # TODO: recalculate the fft at the "missing frequencies and add their values...
            all_frequencies = set()
            for count in range(len(frequency_current_phase_deg_list) - 1):
                if not np.array_equal(frequency_current_phase_deg_list[count][0],frequency_current_phase_deg_list[count + 1][0]):
                    # raise ValueError("Frequency vectors for different currents are not the same!")
                    # print("Frequency vectors for different currents are not the same!")
                    all_frequencies = all_frequencies | set(frequency_current_phase_deg_list[count][0]) | set(frequency_current_phase_deg_list[count + 1][0])
                    # print(f"Original: {frequency_current_phase_deg_list = }")

            for frequency in list(all_frequencies):
                for count in range(0, len(frequency_current_phase_deg_list)):
                    if frequency not in frequency_current_phase_deg_list[count][0]:
                        ii = np.searchsorted(frequency_current_phase_deg_list[count][0], frequency)
                        frequency_current_phase_deg_list[count][0] = np.insert(frequency_current_phase_deg_list[count][0], ii, frequency)
                        frequency_current_phase_deg_list[count][1] = np.insert(frequency_current_phase_deg_list[count][1], ii, 0)
                        frequency_current_phase_deg_list[count][2] = np.insert(frequency_current_phase_deg_list[count][2], ii, 0)
            # print(f"Corrected: {frequency_current_phase_deg_list = }")
            return frequency_list, frequency_current_phase_deg_list

        center_tapped_study_excitation = {
            "hysteresis": {
                "frequency": None,
                "transformer": {
                    "current_amplitudes": None,
                    "current_phases_deg": None
                },
                "choke": {
                    "current_amplitudes": None,
                    "current_phases_deg": None
                }
            },
            "linear_losses": {
                "frequencies": None,
                "current_amplitudes": None,
                "current_phases_deg": None
            }
        }

        # Hysteresis Loss Excitation
        time_current_vectors[1][1] = time_current_vectors[1][1] * (-1)
        hyst_frequency, hyst_loss_amplitudes, hyst_loss_phases_deg = hysteresis_loss_excitation(time_current_vectors)
        hyst_frequency, hyst_loss_amplitudes, hyst_loss_phases_deg = split_hysteresis_loss_excitation_center_tapped(hyst_frequency, hyst_loss_amplitudes, hyst_loss_phases_deg)
        center_tapped_study_excitation["hysteresis"]["frequency"] = hyst_frequency

        if plot_waveforms:
            i_1 = hyst_loss_amplitudes[0] * np.cos(time_current_vectors[0][0] * 2 * np.pi * hyst_frequency - np.deg2rad(hyst_loss_phases_deg[0]))
            i_2 = hyst_loss_amplitudes[1] * np.cos(time_current_vectors[0][0] * 2 * np.pi * hyst_frequency - np.deg2rad(hyst_loss_phases_deg[1]))
            plt.plot(time_current_vectors[0][0], i_1, label="i_1")
            plt.plot(time_current_vectors[0][0], i_2, "-", label="i_2")
            plt.xlabel("time / s")
            plt.ylabel("current / A")
            plt.grid()
            plt.legend()
            plt.show()

        # calculate hysteresis losses in the xfmr
        xfmr_scale = 1.7
        center_tapped_study_excitation["hysteresis"]["transformer"]["current_amplitudes"] = list(np.array(hyst_loss_amplitudes) * xfmr_scale)
        center_tapped_study_excitation["hysteresis"]["transformer"]["current_phases_deg"] = hyst_loss_phases_deg

        # calculate hysteresis losses in the choke
        choke_hyst_loss_amplitudes = hyst_loss_amplitudes
        choke_hyst_loss_amplitudes[1] = choke_hyst_loss_amplitudes[0] * 7
        choke_hyst_loss_amplitudes[2] = choke_hyst_loss_amplitudes[0] * 7
        center_tapped_study_excitation["hysteresis"]["choke"]["current_amplitudes"] = choke_hyst_loss_amplitudes
        center_tapped_study_excitation["hysteresis"]["choke"]["current_phases_deg"] = [0, 180, 180]

        # Linear Loss Excitation
        time_current_vectors = split_time_current_vectors_center_tapped(time_current_vectors)
        frequency_list, frequency_current_phase_deg_list = linear_loss_excitation(time_current_vectors)

        if plot_waveforms:
            i_1 = hyst_loss_amplitudes[0] * np.cos(time_current_vectors[0][0] * 2 * np.pi * hyst_frequency - np.deg2rad(hyst_loss_phases_deg[0]))
            i_2 = hyst_loss_amplitudes[1] * np.cos(time_current_vectors[0][0] * 2 * np.pi * hyst_frequency - np.deg2rad(hyst_loss_phases_deg[1]))
            i_3 =  hyst_loss_amplitudes[2] * np.cos(time_current_vectors[0][0] * 2 * np.pi * hyst_frequency - np.deg2rad(hyst_loss_phases_deg[2]))
            plt.plot(time_current_vectors[0][0], i_1, label="i_1")
            plt.plot(time_current_vectors[0][0], i_2, "-", label="i_2")
            plt.plot(time_current_vectors[0][0], i_3, "--", label="i_3")
            plt.xlabel("time / s")
            plt.ylabel("current / A")
            plt.grid()
            plt.legend()
            plt.show()

        # transfer format from fft()-output to excitation_sweep()-input
        current_list_list = []
        phi_deg_list_list = []
        for count_frequency, frequency in enumerate(frequency_list):
            currents_single_frequency = []
            phi_deg_single_frequency = []
            for count_current, _ in enumerate(time_current_vectors):
                currents_single_frequency.append(frequency_current_phase_deg_list[count_current][1][count_frequency])
                phi_deg_single_frequency.append(frequency_current_phase_deg_list[count_current][2][count_frequency])
            current_list_list.append(currents_single_frequency)
            phi_deg_list_list.append(phi_deg_single_frequency)
        center_tapped_study_excitation["linear_losses"]["frequencies"] = list(frequency_list)
        center_tapped_study_excitation["linear_losses"]["current_amplitudes"] = current_list_list
        center_tapped_study_excitation["linear_losses"]["current_phases_deg"] = phi_deg_list_list

        return center_tapped_study_excitation

    def center_tapped_study(self, center_tapped_study_excitation):
        """
        Comprehensive component analysis for center tapped transformers with dedicated choke.

        :param time_current_vectors:
        :param plot_waveforms:
        :return:
        """

        def factor_triangular_hysteresis_loss_iGSE(D, alpha):
            nominator = 2 * (D ** (1 - alpha) + (1 - D) ** (1 - alpha))
            theta = np.linspace(0, 2 * np.pi, 100)
            integrant = np.abs(np.cos(theta)) ** alpha
            denominator = np.pi ** (alpha - 1) * np.trapz(integrant, x=theta)
            return nominator / denominator


        # get the inductance
        inductance_dict = self.get_inductances(I0=1, op_frequency=center_tapped_study_excitation["hysteresis"]["frequency"], skin_mesh_factor = 1)

        # Initialize the hysteresis losses with zero
        p_hyst = 0
        # print(f"{p_hyst = }")

        self.excitation(frequency=center_tapped_study_excitation["hysteresis"]["frequency"],
                        amplitude_list=center_tapped_study_excitation["hysteresis"]["transformer"]["current_amplitudes"],
                        phase_deg_list=center_tapped_study_excitation["hysteresis"]["transformer"]["current_phases_deg"],
                        plot_interpolation=False)
        self.check_model_mqs_condition()
        self.write_simulation_parameters_to_pro_files()
        self.generate_load_litz_approximation_parameters()
        self.simulate()
        self.calculate_and_write_log()  # TODO: reuse center tapped

        log = self.read_log()
        for i in [1, 2, 3, 4]:
            res = log['single_sweeps'][0]['core_parts'][f'core_part_{i}']['hyst_losses']
            # print(f"core_part_{i} = {res}")
            p_hyst += res
        # print(f"{p_hyst = }")

        # Correct the hysteresis loss for the triangular shaped flux density waveform
        alpha_from_db, beta_from_db, k_from_db = mdb.MaterialDatabase(ff.silent).get_steinmetz(temperature=self.core.temperature, material_name=self.core.material, datasource="measurements",
                                                                      datatype=mdb.MeasurementDataType.Steinmetz, measurement_setup="LEA_LK",interpolation_type="linear")
        p_hyst = factor_triangular_hysteresis_loss_iGSE(D=0.5, alpha=alpha_from_db) * p_hyst
        # print(f"{p_hyst = }")

        self.excitation(frequency=center_tapped_study_excitation["hysteresis"]["frequency"],
                        amplitude_list=center_tapped_study_excitation["hysteresis"]["choke"]["current_amplitudes"],
                        phase_deg_list=center_tapped_study_excitation["hysteresis"]["choke"]["current_phases_deg"],
                        plot_interpolation=False)
        self.check_model_mqs_condition()
        self.write_simulation_parameters_to_pro_files()
        self.generate_load_litz_approximation_parameters()
        self.simulate()
        self.calculate_and_write_log()  # TODO: reuse center tapped

        log = self.read_log()
        for i in [3, 4, 5]:
            res = log['single_sweeps'][0]['core_parts'][f'core_part_{i}']['hyst_losses']
            # print(f"core_part_{i} = {res}")
            p_hyst += res

        # print(f"{p_hyst = }")

        # calculate the winding losses # TODO: avoid meshing twice
        self.excitation_sweep(center_tapped_study_excitation["linear_losses"]["frequencies"],
                              center_tapped_study_excitation["linear_losses"]["current_amplitudes"],
                              center_tapped_study_excitation["linear_losses"]["current_phases_deg"],
                              inductance_dict=inductance_dict, core_hyst_loss=float(p_hyst))

    #  -  -  -  -  -  -  -  -  -  -  -  -  -  -  -  -  -  -  -  -  -  -  -  -  -  -  -  -  -  -  -  -  -  -  -  -  -  -
    # Post-Processing
    def get_inductances(self, I0: float, op_frequency: float = 0, skin_mesh_factor: float = 1,
                        visualize_last_fem_simulation: bool = False, print_to_console: bool = True):
        """
        Performs 'open' simulations with input current for each winding and calculates the inductance matrix and
        the primary concentrated equivalent circuit.

        * 2 winding transformer:
            - inductance matrix: L_1_1, L_2_2 and M
            - primary concentrated equivalent circuits: n_conc, L_s_conc and L_h_conc

        * 3 winding transformer
            - inductance matrix: L_1_1, L_2_2, L_3_3, M_12, M_13 and M_23
            - Stray Inductance with 'Turns Ratio' n as 'Transformation Ratio' n2 and n3: L_s1, L_s2, L_s3 and L_h

        :param visualize_last_fem_simulation: Show last FEM simulation result. Defaults to False.
        :type visualize_last_fem_simulation: bool
        :param skin_mesh_factor:
        :type skin_mesh_factor: bool
        :param I0: exciting peak current in A. For all transformers, this value is used in all windings.
        :type I0: float
        :param op_frequency: operating frequency in Hz
        :type op_frequency: float
        """

        if len(self.windings) == 1:
            raise NotImplementedError("For inductor, this function will not be implemented. See 'flux_over_current' in 'log_electro_magnetic.json' ")

        else:
            # Data-generation with FEM simulations
            self.high_level_geo_gen(frequency=op_frequency, skin_mesh_factor=skin_mesh_factor)
            frequencies, currents, phases = ff.create_open_circuit_excitation_sweep(I0, len(self.windings), op_frequency)
            self.excitation_sweep(frequency_list=frequencies, current_list_list=currents, phi_deg_list_list=phases, show_last_fem_simulation=visualize_last_fem_simulation)

<<<<<<< HEAD
            # Post-Processing
            log = self.read_log()
            self_inductances = ff.get_self_inductances_from_log(log)
            flux_linkages = ff.get_flux_linkages_from_log(log)
            coupling_matrix = ff.get_coupling_matrix(flux_linkages)
            mean_coupling_factors = ff.get_mean_coupling_factors(coupling_matrix)
            inductance_matrix = ff.get_inductance_matrix(self_inductances, mean_coupling_factors, coupling_matrix)

            if print_to_console:
                ff.visualize_self_inductances(self_inductances, flux_linkages)
                ff.visualize_self_resistances(self_inductances, flux_linkages, op_frequency)
                ff.visualize_flux_linkages(flux_linkages)
                # visualize_coupling_factors(coupling_matrix)
                ff.visualize_mean_coupling_factors(mean_coupling_factors)
                # visualize_mean_mutual_inductances(inductance_matrix)
                # visualize_mutual_inductances(self_inductances, coupling_matrix)
                ff.visualize_inductance_matrix(inductance_matrix)
                # print(np.array(inductance_matrix).real)
                # print("")
                # print(np.array(inductance_matrix).imag)

        if len(self.windings) == 2:

            # Self inductances
            self.L_1_1 = self_inductances[0].real
            self.L_2_2 = self_inductances[1].real

            # Main/Counter Inductance
            self.M = inductance_matrix[0][1].real

            # Mean coupling factor
            k = mean_coupling_factors[0][1]

            # # 2 winding transformer
            # # Turns Ratio n=N1/N2
            # primary_turns = 0
            # secondary_turns = 0
            # for ww in self.winding_windows:
            #     for vww in ww.virtual_winding_windows:
            #         primary_turns += vww.turns[0]
            #         secondary_turns += vww.turns[1]
            # n = primary_turns / secondary_turns
            #
            # ff.femmt_print(f"\n"
            #                f"Turns Ratio:\n"
            #                f"n = {n}\n"
            #                )
            #
            #
            # l_s1 = self.L_1_1 - self.M * n
            # l_s2 = self.L_2_2 - self.M / n
            # l_h = self.M * n
            # ff.femmt_print(f"\n"
            #                f"T-ECD (primary side transformed):\n"
            #                f"[Underdetermined System: 'Transformation Ratio' := 'Turns Ratio']\n"
            #                f"    - Transformation Ratio: n\n"
            #                f"    - Primary Side Stray Inductance: L_s1\n"
            #                f"    - Secondary Side Stray Inductance: L_s2\n"
            #                f"    - Primary Side Main Inductance: L_h\n"
            #                f"n := n = {n}\n"
            #                f"L_s1 = L_1_1 - M * n = {l_s1}\n"
            #                f"L_s2 = L_2_2 - M / n = {l_s2}\n"
            #                f"L_h = M * n = {l_h}\n"
            #                )
=======
            self.femmt_print(f"\n"
                           f"                             == Inductances ==                             \n")

            # Read the logged Flux_Linkages
            with open(os.path.join(self.file_data.e_m_values_folder_path, "Flux_Linkage_1.dat")) as fd:
                line = fd.readlines()[-2:]
                # Fluxes induced in Winding 1
                Phi_11 = float(line[0].split(sep=' ')[2])
                Phi_12 = float(line[1].split(sep=' ')[2])

            with open(os.path.join(self.file_data.e_m_values_folder_path, "Flux_Linkage_2.dat")) as fd:
                line = fd.readlines()[-2:]
                # Fluxes induced in Winding 2
                Phi_21 = float(line[0].split(sep=' ')[2])
                Phi_22 = float(line[1].split(sep=' ')[2])

            self.femmt_print(f"\n"
                           f"Fluxes: \n"
                           f"Phi_11 = {Phi_11}     Induced by I_1 in Winding1 \n"
                           f"Phi_21 = {Phi_21}     Induced by I_1 in Winding2 \n"
                           f"Phi_12 = {Phi_12}     Induced by I_2 in Winding1 \n"
                           f"Phi_22 = {Phi_22}     Induced by I_2 in Winding2 \n")

            """
            # Old way
            # Calculation of inductance matrix
            L_s1 = 0.5*(L_1_1-sum(self.turns[0])**2/sum(self.turns)[1]**2*L_2_2+L_k1)
            L_m1 = L_1_1 - L_s1
            L_m = sum(self.turns[1])/sum(self.turns[0])*L_m1
            L_m2 = sum(self.turns[1])/sum(self.turns[0])*L_m
            L_s2 = L_2_2 - L_m2
            """
            # Turns Ratio n=N1/N2 with relative winding sense
            primary_turns = 0
            secondary_turns = 0
            for ww in self.winding_windows:
                for vww in ww.virtual_winding_windows:
                    primary_turns += vww.turns[0]
                    secondary_turns += vww.turns[1]

            if phases[0][0] == phases[0][1]:
                n = primary_turns / secondary_turns
            else:
                n = -1 * primary_turns / secondary_turns

            self.femmt_print(f"\n"
                           f"Turns Ratio:\n"
                           f"n = {n}\n"
                           )

            # Coupling Factors
            K_21 = Phi_21 / Phi_11
            K_12 = Phi_12 / Phi_22
            k = n / np.abs(n) * (K_21 * K_12) ** 0.5
            self.femmt_print(f"Coupling Factors:\n"
                           f"K_12 = Phi_12 / Phi_22 = {K_12}\n"
                           f"K_21 = Phi_21 / Phi_11 = {K_21}\n"
                           f"k = Sqrt(K_12 * K_21) = M / Sqrt(L_1_1 * L_2_2) = {k}\n"
                           )

            # Read the logged inductance values
            with open(os.path.join(self.file_data.e_m_values_folder_path, "L_1_1.dat")) as fd:
                line = fd.readlines()[-1]
                words = line.split(sep=' ')
                self.L_1_1 = float(words[2])
            with open(os.path.join(self.file_data.e_m_values_folder_path, "L_2_2.dat")) as fd:
                line = fd.readlines()[-1]
                words = line.split(sep=' ')
                self.L_2_2 = float(words[2])
            self.femmt_print(f"\n"
                           f"Self Inductances:\n"
                           f"L_1_1 = {self.L_1_1}\n"
                           f"L_2_2 = {self.L_2_2}\n"
                           )

            # Main/Counter Inductance
            self.M = k * (self.L_1_1 * self.L_2_2) ** 0.5
            M_ = self.L_1_1 * K_21  # Only to proof correctness - ideally: M = M_ = M__
            M__ = self.L_2_2 * K_12  # Only to proof correctness - ideally: M = M_ = M__
            self.femmt_print(f"\n"
                           f"Main/Counter Inductance:\n"
                           f"M = k * Sqrt(L_1_1 * L_2_2) = {self.M}\n"
                           f"M_ = L_1_1 * K_21 = {M_}\n"
                           f"M__ = L_2_2 * K_12 = {M__}\n"
                           )

            # Stray Inductance with 'Turns Ratio' n as 'Transformation Ratio' n
            l_s1 = self.L_1_1 - self.M * n
            l_s2 = self.L_2_2 - self.M / n
            l_h = self.M * n
            self.femmt_print(f"\n"
                           f"T-ECD (primary side transformed):\n"
                           f"[Underdetermined System: 'Transformation Ratio' := 'Turns Ratio']\n"
                           f"    - Transformation Ratio: n\n"
                           f"    - Primary Side Stray Inductance: L_s1\n"
                           f"    - Secondary Side Stray Inductance: L_s2\n"
                           f"    - Primary Side Main Inductance: L_h\n"
                           f"n := n = {n}\n"
                           f"L_s1 = L_1_1 - M * n = {l_s1}\n"
                           f"L_s2 = L_2_2 - M / n = {l_s2}\n"
                           f"L_h = M * n = {l_h}\n"
                           )
>>>>>>> f33491de

            # Stray Inductance concentrated on Primary Side
            self.n_conc = self.M / self.L_2_2
            self.L_s_conc = (1 - k ** 2) * self.L_1_1
            self.L_h_conc = self.M ** 2 / self.L_2_2

            self.femmt_print(f"\n"
                           f"T-ECD (primary side concentrated):\n"
                           f"[Underdetermined System: n := M / L_2_2  -->  L_s2 = L_2_2 - M / n = 0]\n"
                           f"    - Transformation Ratio: n\n"
                           f"    - (Primary) Stray Inductance: L_s1\n"
                           f"    - Primary Side Main Inductance: L_h\n"
                           f"n := M / L_2_2 = k * Sqrt(L_1_1 / L_2_2) = {self.n_conc}\n"
                           f"L_s1 = (1 - k^2) * L_1_1 = {self.L_s_conc}\n"
                           f"L_h = M^2 / L_2_2 = k^2 * L_1_1 = {self.L_h_conc}\n"
                           )

            inductance =  TransformerInductance(
                l_h_conc = self.L_h_conc,
                l_s_conc = self.L_s_conc,
                n_conc = self.n_conc,
                M = self.M,
                L_1_1 = self.L_1_1,
                L_2_2 = self.L_2_2,
            )

            return dataclasses.asdict(inductance)

<<<<<<< HEAD
        if len(self.windings) == 3:
            # Self inductances
            self.L_1_1 = self_inductances[0].real
            self.L_2_2 = self_inductances[1].real
            self.L_3_3 = self_inductances[2].real

            # Main/Counter Inductance
            self.M_12 = inductance_matrix[0][1].real
            self.M_13 = inductance_matrix[0][2].real
            self.M_23 = inductance_matrix[1][2].real
=======
            self.femmt_print(f"\n"
              f"                             == Inductances ==                             \n")

            # Read the logged Flux_Linkages
            with open(os.path.join(self.file_data.e_m_values_folder_path, "Flux_Linkage_1.dat")) as fd:
                line = fd.readlines()[-3:]
                # Fluxes induced in Winding 1
                Phi_11 = float(line[0].split(sep=' ')[2])
                Phi_12 = float(line[1].split(sep=' ')[2])
                Phi_13 = float(line[2].split(sep=' ')[2])


            with open(os.path.join(self.file_data.e_m_values_folder_path, "Flux_Linkage_2.dat")) as fd:
                line = fd.readlines()[-3:]
                # Fluxes induced in Winding 2
                Phi_21 = float(line[0].split(sep=' ')[2])
                Phi_22 = float(line[1].split(sep=' ')[2])
                Phi_23 = float(line[2].split(sep=' ')[2])

            with open(os.path.join(self.file_data.e_m_values_folder_path, "Flux_Linkage_3.dat")) as fd:
                line = fd.readlines()[-3:]
                # Fluxes induced in Winding 3
                Phi_31 = float(line[0].split(sep=' ')[2])
                Phi_32 = float(line[1].split(sep=' ')[2])
                Phi_33 = float(line[2].split(sep=' ')[2])
            self.femmt_print(f"\n"
              f"Fluxes: \n"
              f"Phi_11 = {Phi_11}     Induced by I_1 in Winding1 \n"
              f"Phi_21 = {Phi_21}     Induced by I_1 in Winding2 \n"
              f"Phi_31 = {Phi_31}     Induced by I_1 in Winding3 \n"
              f"Phi_12 = {Phi_12}     Induced by I_2 in Winding1 \n"
              f"Phi_22 = {Phi_22}     Induced by I_2 in Winding2 \n"
              f"Phi_13 = {Phi_32}     Induced by I_2 in Winding3 \n"
              f"Phi_13 = {Phi_13}     Induced by I_3 in Winding1 \n"
              f"Phi_23 = {Phi_23}     Induced by I_3 in Winding2 \n"
              f"Phi_33 = {Phi_33}     Induced by I_3 in Winding3 \n")
            """
            #Old way
            #Calculation of inductance matrix
            L_s1 = 0.5*(L_1_1-sum(self.turns[0])**2/sum(self.turns)[1]**2*L_2_2+L_k1)
            L_m1 = L_1_1 - L_s1
            L_m = sum(self.turns[1])/sum(self.turns[0])*L_m1
            L_m2 = sum(self.turns[1])/sum(self.turns[0])*L_m
            L_s2 = L_2_2 - L_m2
            """


            # Coupling Factors
            K_21 = Phi_21 / Phi_11
            K_31 = Phi_31 / Phi_11
            K_12 = Phi_12 / Phi_22
            K_32 = Phi_32 / Phi_22
            K_13 = Phi_13 / Phi_33
            K_23 = Phi_23 / Phi_33

            k_1 = (K_21 * K_12) ** 0.5
            k_2 =  (K_31 * K_13) ** 0.5
            k_3 =  (K_23 * K_32) ** 0.5
            self.femmt_print(f"Coupling Factors:\n"
                f"K_21 = Phi_21 / Phi_11 = {K_21}\n"
                f"K_31 = Phi_31 / Phi_11 = {K_31}\n"
                f"K_12 = Phi_12 / Phi_22 = {K_12}\n"
                f"K_32 = Phi_32 / Phi_22 = {K_32}\n"
                f"K_13 = Phi_13 / Phi_33 = {K_13}\n"
                f"K_23 = Phi_23 / Phi_33 = {K_23}\n"
                f"k_1 = Sqrt(K_12 * K_21) = M_12 / Sqrt(L_1_1 * L_2_2) = {k_1}\n"
                f"k_2 = Sqrt(K_31 * K_13) = M_13 / Sqrt(L_1_1 * L_3_3) = {k_2}\n"
                f"k_3 = Sqrt(K_23 * K_32) = M_23 / Sqrt(L_2_2 * L_3_3) = {k_3}\n"
                )

            # Read the logged inductance values
            with open(os.path.join(self.file_data.e_m_values_folder_path, "L_1_1.dat")) as fd:
                line = fd.readlines()[-1]
                words = line.split(sep=' ')
                self.L_1_1 = float(words[2])
            with open(os.path.join(self.file_data.e_m_values_folder_path, "L_2_2.dat")) as fd:
                line = fd.readlines()[-1]
                words = line.split(sep=' ')
                self.L_2_2 = float(words[2])
            with open(os.path.join(self.file_data.e_m_values_folder_path, "L_3_3.dat")) as fd:
                line = fd.readlines()[-1]
                words = line.split(sep=' ')
                self.L_3_3 = float(words[2])
            self.femmt_print(f"\n"
                f"Self Inductances:\n"
                f"L_1_1 = {self.L_1_1}\n"
                f"L_2_2 = {self.L_2_2}\n"
                f"L_3_3 = {self.L_3_3}\n"
                )

            # Main/Counter Inductance
            self.M_12 = k_1 * (self.L_1_1 * self.L_2_2) ** 0.5
            self.M_13 = k_2 * (self.L_1_1 * self.L_3_3) ** 0.5
            self.M_23 = k_3 * (self.L_2_2 * self.L_3_3) ** 0.5
            M_12 = self.L_1_1 * K_21  # Only to proof correctness - ideally: M_12 = M_21
            M_21 = self.L_2_2 * K_12  # Only to proof correctness - ideally: M_21 = M_12
            M_13 = self.L_1_1 * K_31  # Only to proof correctness - ideally: M_13 = M_31
            M_31 = self.L_3_3 * K_13  # Only to proof correctness - ideally: M_31 = M_13
            M_23 = self.L_2_2 * K_32  # Only to proof correctness - ideally: M_23 = M_32
            M_32 = self.L_3_3 * K_23  # Only to proof correctness - ideally: M_32 = M_23
            self.femmt_print(f"\n"
                f"Main/Counter Inductance:\n"
                # f"M = k * Sqrt(L_1_1 * L_2_2) = {self.M}\n"
                f"M_12 = L_1_1 * K_21 = {M_12}\n"
                f"M_21 = L_2_2 * K_21 = {M_21}\n"
                f"M_13 = L_1_1 * K_31 = {M_13}\n"
                f"M_31 = L_3_3 * K_13 = {M_31}\n"
                f"M_23 = L_2_2 * K_32 = {M_23}\n"
                f"M_32 = L_3_3 * K_23 = {M_32}\n"
                )
>>>>>>> f33491de

            # Stray Inductance with 'Turns Ratio' n as 'Transformation Ratio' n2 and n3
            self.L_s1 = self.L_1_1 - (self.M_12 * self.M_13) / self.M_23
            self.L_s2 = self.L_2_2 - (self.M_12 * self.M_23) / self.M_13
            self.L_s3 = self.L_3_3 - (self.M_13 * self.M_23) / self.M_12
            self.L_h = (self.M_12 * self.M_13) / self.M_23
            self.n_12 = np.sqrt(self.L_1_1/self.L_2_2)  # self.M_13 / self.M_23
            self.n_13 = np.sqrt(self.L_1_1/self.L_3_3)  # self.M_12 / self.M_23
            self.n_23 = np.sqrt(self.L_2_2/self.L_3_3)

            # Shortcut Inductances
            self.L_s12 = self.L_s1 + self.n_12**2 * self.L_s2
            self.L_s13 = self.L_s1 + self.n_13**2 * self.L_s3
            self.L_s23 = self.L_s2 + (self.n_13/self.n_12)**2 * self.L_s3

            self.femmt_print(f"\n"
                f"T-ECD (Lh on primary side):\n"
                f"    - Primary Side Stray Inductance: L_s1\n"
                f"    - Secondary Side Stray Inductance: L_s2\n"
                f"    - Tertiary Side Stray Inductance: L_s3\n"
                f"    - Transformation Ratio with respect to the primary and the Secondary: n2\n"
                f"    - Transformation Ratio with respect to the primary and the Tertiary: n3\n"
                f"    - Primary Side Main Inductance: L_h\n"
                f"L_s1 = L_1_1 - M_12 * M_13 / M_23 = {self.L_s1}\n"
                f"L_s2 = L_2_2 - M_12 * M_23 / M_13 = {self.L_s2}\n"
                f"L_s3 = L_3_3 - M_13 * M_23 / M_12 = {self.L_s3}\n"
                f"n_12 = np.sqrt(self.L_1_1/self.L_2_2) = {self.n_12}\n"
                f"n_13 = np.sqrt(self.L_1_1/self.L_3_3) = {self.n_13}\n"
                f"n_23 = np.sqrt(self.L_2_2/self.L_3_3) = {self.n_23}\n"
                f"L_h = M_12 * M_13 / M_23 = {self.L_h}\n\n"
                f"Shortcut Inductances L_snm measured on winding n with short applied to winding m\n"
                f"L_s12 = L_s1 + n_12**2 * L_s2 = {self.L_s12}\n"
                f"L_s13 = L_s1 + n_13**2 * L_s3 = {self.L_s13}\n"
                f"L_s23 = L_s2 + (n_13/n_12)**2 * L_s3 = {self.L_s23}\n"
                )
            """
            # Stray Inductance concentrated on Primary Side
            self.n_conc = self.M / self.L_2_2
            self.L_s_conc = (1 - k ** 2) * self.L_1_1
            self.L_h_conc = self.M ** 2 / self.L_2_2

            self.femmt_print(f"\n"
                f"T-ECD (primary side concentrated):\n"
                f"[Underdetermined System: n := M / L_2_2  -->  L_s2 = L_2_2 - M / n = 0]\n"
                f"    - Transformation Ratio: n\n"
                f"    - (Primary) Stray Inductance: L_s1\n"
                f"    - Primary Side Main Inductance: L_h\n"
                f"n := M / L_2_2 = k * Sqrt(L_1_1 / L_2_2) = {self.n_conc}\n"
                f"L_s1 = (1 - k^2) * L_1_1 = {self.L_s_conc}\n"
                f"L_h = M^2 / L_2_2 = k^2 * L_1_1 = {self.L_h_conc}\n"
                )
            """

            inductances = ThreeWindingTransformerInductance(
                M_12 = self.M_12,
                M_13 = self.M_13,
                M_23 = self.M_23,
                L_s1 = self.L_s1,
                L_s2 = self.L_s2,
                L_s3 = self.L_s3,
                L_h = self.L_h,
                n_12 = self.n_12,
                n_13 = self.n_13,
                n_23 = self.n_23,
                L_s12 = self.L_s12,
                L_s13 = self.L_s13,
                L_s23 = self.L_s23
            )
            return dataclasses.asdict(inductances)

        # self.visualize()

    def get_steinmetz_loss(self, peak_current: float = None, ki: float = 1, alpha: float = 1.2, beta: float = 2.2, t_rise: float = 3e-6, t_fall: float = 3e-6,
                           f_switch: float = 100000, skin_mesh_factor: float = 0.5):

        """

        :param skin_mesh_factor:
        :param peak_current:
        :param ki:
        :param alpha:
        :param beta:
        :param t_rise:
        :param t_fall:
        :param f_switch:
        """
        peak_current = peak_current or [10, 10]

        self.core.steinmetz_loss = 1
        self.Ipeak = peak_current
        self.ki = ki
        self.alpha = alpha
        self.beta = beta
        self.t_rise = t_rise
        self.t_fall = t_fall
        self.f_switch = f_switch

        # TODO:
        #  - ki calculation
        #  - all piecewise linear functions (t_1, t_2, ... with for loop in .pro file)

        # Call Simulation
        # self.high_level_geo_gen(frequency=0, skin_mesh_factor=skin_mesh_factor)
        # self.mesh.generate_mesh()
        self.excitation(frequency=f_switch, amplitude_list=peak_current, phase_deg_list=[0, 180])  # frequency and current
        self.check_model_mqs_condition()
        self.write_simulation_parameters_to_pro_files()

    def write_electro_magnetic_parameter_pro(self):
        """
        Write materials and other parameters to the "Parameter.pro" file.
        This file is generated by python and is read by gmsh to hand over some parameters.

        Source for the parameters is the MagneticComponent object.
        """
        text_file = open(os.path.join(self.file_data.electro_magnetic_folder_path, "Parameter.pro"), "w")

        # Magnetic Component Type
        if self.component_type == ComponentType.Inductor:
            text_file.write(f"Number_of_Windings = {len(self.windings)};\n")


        if self.component_type == ComponentType.Transformer:
            text_file.write(f"Number_of_Windings = {len(self.windings)};\n")

        if self.component_type == ComponentType.IntegratedTransformer:
            text_file.write(f"Number_of_Windings = {len(self.windings)};\n")


        # Frequency
        text_file.write("Freq = %s;\n" % self.frequency)
        text_file.write(f"delta = {self.delta};\n")

        # Core Loss
        text_file.write(f"Flag_Steinmetz_loss = {self.core.steinmetz_loss};\n")
        text_file.write(f"Flag_Generalized_Steinmetz_loss = {self.core.generalized_steinmetz_loss};\n")

        if self.core.sigma != 0 and self.core.sigma is not None:
            text_file.write(f"Flag_Conducting_Core = 1;\n")
            if isinstance(self.core.sigma, str):
                # TODO: Make following definition general
                # self.core.sigma = 2 * np.pi * self.frequency * epsilon_0 * f_N95_er_imag(f=self.frequency) + 1 / 6
                self.core.sigma = 1 / 6
            text_file.write(f"sigma_core = {self.core.sigma.real};\n")
            text_file.write(f"sigma_core_imag = {self.core.sigma.imag};\n")
        else:
            text_file.write(f"Flag_Conducting_Core = 0;\n")

        if self.core.steinmetz_loss:
            text_file.write(f"ki = {self.core.ki};\n")
            text_file.write(f"alpha = {self.core.alpha};\n")
            text_file.write(f"beta = {self.core.beta};\n")
        if self.core.generalized_steinmetz_loss:
            text_file.write(f"t_rise = {self.t_rise};\n")
            text_file.write(f"t_fall = {self.t_fall};\n")
            text_file.write(f"f_switch = {self.f_switch};\n")

        # Conductor specific definitions
        for num in range(len(self.windings)):
            # -- Control Flags --
            if self.flag_excitation_type == 'current':
                text_file.write(f"Flag_ImposedVoltage = 0;\n")
            if self.flag_excitation_type == 'voltage':
                text_file.write(f"Flag_ImposedVoltage = 1;\n")
            if self.windings[num].conductor_type == ConductorType.RoundLitz:
                text_file.write(f"Flag_HomogenisedModel_{num + 1} = 1;\n")
            else:
                text_file.write(f"Flag_HomogenisedModel_{num + 1} = 0;\n")

            # -- Geometry --
            # Core Parts
            text_file.write(f"nCoreParts = {len(self.mesh.plane_surface_core)};\n")

            # Number of turns per conductor
            turns = 0
            for ww in self.winding_windows:
                for vww in ww.virtual_winding_windows:
                    for index, winding in enumerate(self.windings):
                        if winding.winding_number == num:
                            # TODO: change index_turns right no. of winding numbers, right position in list and length of list is needed
                            try:
                                turns += vww.turns[index]
                            except:
                                pass

            if self.windings[num].parallel:
                text_file.write(f"NbrCond_{num + 1} = 1;\n")
                text_file.write(f"AreaCell_{num + 1} = {self.windings[num].a_cell*turns};\n")
            else:
                text_file.write(f"NbrCond_{num + 1} = {turns};\n")
                text_file.write(f"AreaCell_{num + 1} = {self.windings[num].a_cell};\n")


            # For stranded Conductors:
            # text_file.write(f"NbrstrandedCond = {self.turns};\n")  # redundant
            if self.windings[num].conductor_type == ConductorType.RoundLitz:
                text_file.write(f"NbrStrands_{num + 1} = {self.windings[num].n_strands};\n")
                text_file.write(f"Fill_{num + 1} = {self.windings[num].ff};\n")
                # ---
                # Litz Approximation Coefficients were created with 4 layers
                # That's why here a hard-coded 4 is implemented
                # text_file.write(f"NbrLayers{num+1} = {self.n_layers[num]};\n")
                text_file.write(f"NbrLayers_{num + 1} = 4;\n")

            text_file.write(f"Rc_{num + 1} = {self.windings[num].conductor_radius};\n")

            # -- Excitation --
            # Imposed current, current density or voltage
            if self.flag_excitation_type == 'current':
                text_file.write(f"Val_EE_{num + 1} = {abs(self.current[num])};\n")
                text_file.write(f"Phase_{num + 1} = {np.deg2rad(self.phase_deg[num])};\n")
                text_file.write(f"Parallel_{num + 1} = {int(self.windings[num].parallel==True)};\n")

            if self.flag_excitation_type == 'current_density':
                text_file.write(f"Val_EE_{num + 1} = {self.current_density[num]};\n")
                raise NotImplementedError

            if self.flag_excitation_type == 'voltage':
                text_file.write(f"Val_EE_{num + 1} = {self.voltage[num]};\n")
                raise NotImplementedError

            self.femmt_print(f"Cell surface area: {self.windings[num].a_cell} \n"
                  f"Reduced frequency: {self.red_freq[num]}")

            if self.red_freq[num] > 1.25 and self.windings[num].conductor_type == ConductorType.RoundLitz:
                # TODO: Allow higher reduced frequencies
                self.femmt_print(f"Litz Coefficients only implemented for X<=1.25")
                raise Warning
            # Reduced Frequency
            text_file.write(f"Rr_{num + 1} = {self.red_freq[num]};\n")

            # Material Properties
            # Conductor Material
            text_file.write(f"sigma_winding_{num + 1} = {self.windings[num].cond_sigma};\n")

        # -- Materials --

        # Nature Constants
        text_file.write(f"mu0 = 4.e-7 * Pi;\n")
        text_file.write(f"nu0 = 1 / mu0;\n")
        text_file.write(f"e0 = {epsilon_0};\n")

        # Material Properties

        # Core Material
        # if self.frequency == 0:
        if self.core.non_linear:
            text_file.write(f"Flag_NL = 1;\n")
            text_file.write(f"Core_Material = {self.core.material};\n")  # relative permeability is defined at simulation runtime            text_file.write(f"Flag_NL = 0;\n")
        else:
            text_file.write(f"Flag_NL = 0;\n")
            text_file.write(f"mur = {self.core.mu_r_abs};\n")  # mur is predefined to a fixed value
            if self.core.permeability_type == PermeabilityType.FromData:
                text_file.write(f"Flag_Permeability_From_Data = 1;\n")  # mur is predefined to a fixed value
            else:
                text_file.write(f"Flag_Permeability_From_Data = 0;\n")  # mur is predefined to a fixed value
            if self.core.permeability_type == PermeabilityType.FixedLossAngle:
                text_file.write(f"phi_mu_deg = {self.core.phi_mu_deg};\n")  # loss angle for complex representation of hysteresis loss
                text_file.write(f"mur_real = {self.core.mu_r_abs * np.cos(np.deg2rad(self.core.phi_mu_deg))};\n")  # Real part of complex permeability
                text_file.write(f"mur_imag = {self.core.mu_r_abs * np.sin(np.deg2rad(self.core.phi_mu_deg))};\n")  # Imaginary part of complex permeability
                text_file.write(f"Flag_Fixed_Loss_Angle = 1;\n")  # loss angle for complex representation of hysteresis loss
            else:
                text_file.write(f"Flag_Fixed_Loss_Angle = 0;\n")  # loss angle for complex representation of hysteresis loss

        # if self.frequency != 0:
        #    text_file.write(f"Flag_NL = 0;\n")
        #    text_file.write(f"mur = {self.core.mu_rel};\n")

        text_file.close()

    def write_electro_magnetic_post_pro(self):
        """
        """
        text_file = open(os.path.join(self.file_data.electro_magnetic_folder_path, "postquantities.pro"), "w")

        # This is needed because the f string cant contain a \ in {}
        backslash = "\\"

        text_file.write(f"DirRes = \"{self.file_data.results_folder_path.replace(backslash, '/')}/\";\n")
        text_file.write(f"DirResFields = \"{self.file_data.e_m_fields_folder_path.replace(backslash, '/')}/\";\n")
        text_file.write(f"DirResVals = \"{self.file_data.e_m_values_folder_path.replace(backslash, '/')}/\";\n")
        text_file.write(f"DirResValsCore = \"{self.file_data.e_m_values_folder_path.replace(backslash, '/')}/core_parts/\";\n")
        for i in range(1, len(self.windings) + 1):
            text_file.write(f"DirResValsWinding_{i} = \"{self.file_data.e_m_values_folder_path.replace(backslash, '/')}/Winding_{i}/\";\n")
            #text_file.write(f"DirResValsSecondary = \"{self.file_data.e_m_values_folder_path.replace(backslash, '/')}/Secondary/\";\n")
            #text_file.write(f"DirResValsTertiary = \"{self.file_data.e_m_values_folder_path.replace(backslash, '/')}/Tertiary/\";\n")
        text_file.write(f"DirResCirc = \"{self.file_data.e_m_circuit_folder_path.replace(backslash, '/')}/\";\n")
        text_file.write(f"OptionPos = \"{self.file_data.results_folder_path.replace(backslash, '/')}/option.pos\";\n")
        text_file.write(f"DirStrandCoeff = \"{self.file_data.e_m_strands_coefficients_folder_path.replace(backslash, '/')}/\";\n")

        # Visualisation
        if self.plot_fields == "standard":
            text_file.write(f"Flag_show_standard_fields = 1;\n")
        else:
            text_file.write(f"Flag_show_standard_fields = 0;\n")

        text_file.close()

    def calculate_and_write_log(self, sweep_number: int = 1, currents: List = None, frequencies: List = None,
                                inductance_dict: dict = None, core_hyst_losses: float = None):
        """
        Method reads back the results from the .dat result files created by the ONELAB simulation client and stores
        them in a result dictionary (JSON log file).

        This file includes:
         * results (losses, ...) of the simulation
         * geometry parameters of the given simulation
         * optional parameters can be added to the log, like the inductance values or the core hysteresis losses from
                    external simulations

        :param sweep_number: Number of sweep iterations that were done before. For a single simulation sweep_number = 1
        :type sweep_number: int
        :param currents: Current values of the sweep iterations. Not needed for single simulation
        :type currents: list
        :param frequencies: frequencies values of the sweep iterations. Not needed for single simulation
        :type frequencies: list
        :param inductance_dict: Optional inductance dict to include in the logfile.
        :type inductance_dict: dict
        :param core_hyst_losses: Optional core hysteresis losses value from another simulation. If a value is given, the external value is used in the result-log. Otherwise, the hysteresis losses of the fundamental frequency is used
        :type core_hyst_losses: float
        """
        # ---- Print simulation results ----

        fundamental_index = 0  # index of the fundamental frequency

        # create the dictionary used to log the result data
        #   - 'single_sweeps' contains a list of n=sweep_number sweep_dicts
        #   - 'total_losses' contains the sums of all sweeps
        #       - in case complex core parameters are used:
        #           - hysteresis losses are taken only from fundamental frequency
        #               - fundamental frequency is the smallest frequency != 0
        #   - 'simulation_settings' contains the simulation configuration (for more info see encode_settings())

        log_dict = {"single_sweeps": [], "total_losses": {}, "simulation_settings": {}}

        for sweep_run in range(0, sweep_number):
            # create dictionary sweep_dict with 'Winding' as a list of m=n_windings winding_dicts.
            # Single values, received during one of the n=sweep_number simulations, are added as 'core_eddy_losses' etc.
            sweep_dict = {}

            # Frequencies
            if sweep_number > 1:
                # sweep_simulation -> get frequencies from passed currents
                sweep_dict["f"] = frequencies[sweep_run]
                fundamental_index = np.argmin(np.ma.masked_where(np.array(frequencies) == 0, np.array(frequencies)))
            else:
                # single_simulation -> get frequency from instance variable
                sweep_dict["f"] = self.frequency

            # Winding names are needed to find the logging path
            winding_name = ["Winding_" + str(i) for i in range(1, len(self.windings) + 1)]

            for winding in range(len(self.windings)):

                # Create empty winding dictionary
                # create dictionary winding_dict with 'turn_losses' as list of the j=number_turns turn losses.
                # Single values related to one winding are added as 'winding_losses' etc.
                winding_dict = {"turn_losses": [],
                                "flux": [],
                                "flux_over_current": [],
                                # "mag_field_energy": [],
                                "V": []}

                # Number turns
                turns = 0
                for ww in self.winding_windows:
                    for vww in ww.virtual_winding_windows:
                        for conductor in vww.windings:
                            if conductor.winding_number == winding:
                                turns += vww.turns[conductor.winding_number]

                winding_dict["number_turns"] = turns

                # Currents
                if sweep_number > 1:
                    # sweep_simulation -> get currents from passed currents
                    complex_current_phasor = currents[sweep_run][winding]
                else:
                    # single_simulation -> get current from instance variable
                    complex_current_phasor = self.current[winding]

                # Store complex value as list in json (because json is not natively capable of complex values)
                winding_dict["I"] = [complex_current_phasor.real, complex_current_phasor.imag]



                # Case litz: Load homogenized results
                if self.windings[winding].conductor_type == ConductorType.RoundLitz:
                    winding_dict["winding_losses"] = self.load_result(res_name=f"j2H_{winding + 1}", last_n=sweep_number)[sweep_run]
                    for turn in range(0, winding_dict["number_turns"]):
                        winding_dict["turn_losses"].append(self.load_result(res_name=winding_name[winding] + f"/Losses_turn_{turn + 1}", last_n=sweep_number)[sweep_run])

                # Case Solid: Load results, (pitfall for parallel windings results are only stored in one turn!)
                else:
                    winding_dict["winding_losses"] = self.load_result(res_name=f"j2F_{winding + 1}", last_n=sweep_number)[sweep_run]
                    if self.windings[winding].parallel:
                        winding_dict["turn_losses"].append(self.load_result(res_name=winding_name[winding] + f"/Losses_turn_{1}", last_n=sweep_number)[sweep_run])
                    else:
                        for turn in range(0, winding_dict["number_turns"]):
                            winding_dict["turn_losses"].append(self.load_result(res_name=winding_name[winding] + f"/Losses_turn_{turn + 1}", last_n=sweep_number)[sweep_run])


                # Magnetic Field Energy
                # winding_dict["mag_field_energy"].append(self.load_result(res_name=f"ME", last_n=sweep_number)[sweep_run])
                # winding_dict["mag_field_energy"].append(self.load_result(res_name=f"ME", part="imaginary", last_n=sweep_number)[sweep_run])

                # Voltage
                winding_dict["V"].append(self.load_result(res_name=f"Voltage_{winding + 1}", part="real", last_n=sweep_number)[sweep_run])
                winding_dict["V"].append(self.load_result(res_name=f"Voltage_{winding + 1}", part="imaginary", last_n=sweep_number)[sweep_run])
                complex_voltage_phasor = complex(winding_dict["V"][0], winding_dict["V"][1])

                # Inductance
                # winding_dict["self_inductance"].append(self.load_result(res_name=f"L_{winding + 1}{winding + 1}", part="real", last_n=sweep_number)[sweep_run])
                # winding_dict["self_inductance"].append(self.load_result(res_name=f"L_{winding + 1}{winding + 1}", part="imaginary", last_n=sweep_number)[sweep_run])
                # Inductance from voltage

                if complex_current_phasor == 0 or sweep_dict["f"] == 0:  # if-statement to avoid div by zero error
                    winding_dict["flux_over_current"] = [0, 0]
                else:
                    winding_dict["flux_over_current"].append((complex_voltage_phasor / (complex(0, 1) * 2*np.pi*complex_current_phasor * sweep_dict["f"])).real)
                    winding_dict["flux_over_current"].append((complex_voltage_phasor / (complex(0, 1) * 2*np.pi*complex_current_phasor * sweep_dict["f"])).imag)


                # Flux
                winding_dict["flux"].append(self.load_result(res_name=f"Flux_Linkage_{winding + 1}", last_n=sweep_number)[sweep_run])
                winding_dict["flux"].append(self.load_result(res_name=f"Flux_Linkage_{winding + 1}", part="imaginary", last_n=sweep_number)[sweep_run])
                # Flux from voltage
                #winding_dict["flux"].append((complex(winding_dict["self_inductance"][-2], winding_dict["self_inductance"][-1])*self.current[winding]).real)  # (L*I).real
                #winding_dict["flux"].append((complex(winding_dict["self_inductance"][-2], winding_dict["self_inductance"][-1])*self.current[winding]).imag)  # (L*I).imag

                # Power
                # using 'winding_dict["V"][0]' to get first element (real part) of V. Use winding_dict["I"][0] to avoid typeerror
                winding_dict["P"] = (complex_voltage_phasor * complex_current_phasor.conjugate() / 2).real
                winding_dict["Q"] = (complex_voltage_phasor * complex_current_phasor.conjugate() / 2).imag
                winding_dict["S"] = np.sqrt(winding_dict["P"] ** 2 + winding_dict["Q"] ** 2)

                sweep_dict[f"winding{winding+1}"] = winding_dict

            # Core losses TODO: Choose between Steinmetz or complex core losses
            sweep_dict["core_eddy_losses"] = self.load_result(res_name="CoreEddyCurrentLosses", last_n=sweep_number)[sweep_run]
            sweep_dict["core_hyst_losses"] = self.load_result(res_name="p_hyst", last_n=sweep_number)[sweep_run]

            # Core Part losses
            if len(self.mesh.plane_surface_core) > 1:
                sweep_dict["core_parts"] = {}
                for i in range(0, len(self.mesh.plane_surface_core)):
                    sweep_dict["core_parts"][f"core_part_{i+1}"] = {}
                    sweep_dict["core_parts"][f"core_part_{i + 1}"]["eddy_losses"] = self.load_result(res_name=f"core_parts/CoreEddyCurrentLosses_{i+1}", last_n=sweep_number)[sweep_run]
                    sweep_dict["core_parts"][f"core_part_{i + 1}"]["hyst_losses"] = self.load_result(res_name=f"core_parts/p_hyst_{i+1}", last_n=sweep_number)[sweep_run]

            # Sum losses of all windings of one single run
            sweep_dict["all_winding_losses"] = sum(sweep_dict[f"winding{d+1}"]["winding_losses"] for d in range(len(self.windings)))

            log_dict["single_sweeps"].append(sweep_dict)

        # Total losses of excitation sweep
        # Sum losses of all sweep runs. For core losses just use hyst_losses of the fundamental frequency.
        # Also needed as excitation for steady state thermal simulations

        # Single Windings
        for winding in range(len(self.windings)):
            # Number of turns per conductor
            turns = 0
            for ww in self.winding_windows:
                for vww in ww.virtual_winding_windows:
                    for conductor in vww.windings:
                        if conductor.winding_number == winding:
                            turns += vww.turns[conductor.winding_number]

            log_dict["total_losses"][f"winding{winding + 1}"] = {
                "total": sum(sum(log_dict["single_sweeps"][d][f"winding{winding+1}"]["turn_losses"]) for d in range(len(log_dict["single_sweeps"]))),
                "turns": []
            }
            if self.windings[winding].parallel:
                log_dict["total_losses"][f"winding{winding + 1}"]["turns"].append(
                    sum(log_dict["single_sweeps"][d][f"winding{winding + 1}"]["turn_losses"][0] for d in range(len(log_dict["single_sweeps"]))))
            else:
                for turn in range(0, turns):
                    log_dict["total_losses"][f"winding{winding + 1}"]["turns"].append(
                        sum(log_dict["single_sweeps"][d][f"winding{winding + 1}"]["turn_losses"][turn] for d in range(len(log_dict["single_sweeps"]))))

        # Winding (all windings)
        log_dict["total_losses"]["all_windings"] = sum(log_dict["single_sweeps"][d]["all_winding_losses"] for d in range(len(log_dict["single_sweeps"])))

        # Core
        log_dict["total_losses"]["eddy_core"] = sum(log_dict["single_sweeps"][d]["core_eddy_losses"] for d in range(len(log_dict["single_sweeps"])))
        # For core losses just use hyst_losses of the fundamental frequency. When using single_simulation, the fundamental frequency is at [0]
        # => just an approximation for excitation sweeps!
        # In case of given external core_hyst_losses value from another simulation, the external value is used.
        if isinstance(core_hyst_losses, float) or isinstance(core_hyst_losses, int):
            log_dict["total_losses"]["hyst_core_fundamental_freq"] = core_hyst_losses
        elif core_hyst_losses is not None:
            raise ValueError("External core hysteresis losses are given in non-float format")
        else:
            log_dict["total_losses"]["hyst_core_fundamental_freq"] = log_dict["single_sweeps"][fundamental_index]["core_hyst_losses"]

        # Total losses of inductive component according to single or sweep simulation
        log_dict["total_losses"]["core"] = log_dict["total_losses"]["hyst_core_fundamental_freq"] + log_dict["total_losses"]["eddy_core"]
        log_dict["total_losses"]["total_losses"] = log_dict["total_losses"]["hyst_core_fundamental_freq"] + log_dict["total_losses"]["eddy_core"] + log_dict["total_losses"]["all_windings"]

        # ---- Introduce calculations for writing the misc-dict into the result-log ----
        wire_type_list = []
        for winding in self.windings:
            wire_type_list.append(winding.conductor_type.name)

        single_strand_cross_section_list = []
        for winding in self.windings:
            if winding.strand_radius:
                single_strand_cross_section = winding.strand_radius ** 2 * np.pi
                single_strand_cross_section_list.append(single_strand_cross_section)
            else:
                single_strand_cross_section_list.append(None)

        wire_weight_list = self.calculate_wire_weight()
        core_weight = self.calculate_core_weight()

        # ---- Miscellaneous ----
        log_dict["misc"] = {
            "core_2daxi_volume": self.calculate_core_volume(),
            "core_2daxi_total_volume":self.calculate_core_volume_with_air(),
            "core_2daxi_weight": core_weight,
            "wire_lengths": self.calculate_wire_lengths(),
            "wire_volumes": self.calculate_wire_volumes(),
            "wire_weight": wire_weight_list,
            "core_cost": ff.cost_function_core(core_weight, core_type = "ferrite"),
            "winding_cost": ff.cost_function_winding(wire_weight_list= wire_weight_list, wire_type_list= wire_type_list, single_strand_cross_section_list = single_strand_cross_section_list),
            "total_cost_incl_margin": ff.cost_function_total(core_weight, core_type="ferrite", wire_weight_list= wire_weight_list, wire_type_list=wire_type_list, single_strand_cross_section_list = single_strand_cross_section_list)
        }

        # ---- Print current configuration ----
        log_dict["simulation_settings"] = MagneticComponent.encode_settings(self)

        if isinstance(inductance_dict, Dict):
            log_dict["inductances"] = inductance_dict

        # ====== save data as JSON ======
        with open(self.file_data.e_m_results_log_path, "w+", encoding='utf-8') as outfile:
            json.dump(log_dict, outfile, indent=2, ensure_ascii=False)

    def read_log(self) -> Dict:
        """
        Read results from electromagnetic simulation
        :return: Logfile as a dictionary
        :rtype: Dict
        """
        with open(self.file_data.e_m_results_log_path, "r") as fd:
            content = json.loads(fd.read())
            log = content

        return log

    def visualize(self):
        """
        - a post simulation viewer
        - allows to open ".pos"-files in gmsh
        - For example current density, ohmic losses or the magnetic field density can be visualized
        """
        # ---------------------------------------- Visualization in gmsh ---------------------------------------
        self.femmt_print(f"\n---\n"
              f"Visualize fields in GMSH front end:\n")

        # gmsh.initialize()
        epsilon = 1e-9

        # - - - - - - - - - - - - - - - - - - - - - - - - - - - - - - - - - - - - - - - - - - - - - - - - -
        # Colors
        # gmsh.option.setColor([(2, 1)], 50, 50, 50)
        # gmsh.option.setColor([(2, 2)], 0, 0, 230)
        # gmsh.option.setColor([(2, 3)], 150, 150, 0)
        # gmsh.option.setColor([(2, 4)], 150, 150, 0)
        # gmsh.option.setColor([(2, 5)], 150, 150, 0)
        # gmsh.option.setColor([(2, 6)], 150, 150, 0)
        # gmsh.option.setColor([(2, 7)], 150, 150, 0)
        # gmsh.option.setNumber("Mesh.SurfaceFaces", 1)
        # gmsh.option.setNumber("Mesh.ColorCarousel", 1)
        # gmsh.option.setNumber("Mesh.LabelType", 1)

        # Mesh
        gmsh.option.setNumber("Mesh.SurfaceEdges", 0)
        view = 0

        if any(self.windings[i].conductor_type != ConductorType.RoundLitz for i in range(len(self.windings))):
            # Ohmic losses (weighted effective value of current density)
            gmsh.open(os.path.join(self.file_data.e_m_fields_folder_path, "j2F_density.pos"))
            gmsh.option.setNumber(f"View[{view}].ScaleType", 2)
            gmsh.option.setNumber(f"View[{view}].RangeType", 2)
            gmsh.option.setNumber(f"View[{view}].SaturateValues", 1)
            gmsh.option.setNumber(f"View[{view}].CustomMin", gmsh.option.getNumber(f"View[{view}].Min") + epsilon)
            gmsh.option.setNumber(f"View[{view}].CustomMax", gmsh.option.getNumber(f"View[{view}].Max"))
            gmsh.option.setNumber(f"View[{view}].ColormapNumber", 1)
            gmsh.option.setNumber(f"View[{view}].IntervalsType", 2)
            gmsh.option.setNumber(f"View[{view}].NbIso", 40)
            gmsh.option.setNumber(f"View[{view}].ShowTime", 0)
            self.femmt_print(gmsh.option.getNumber(f"View[{view}].Max"))
            view += 1

        if any(self.windings[i].conductor_type == ConductorType.RoundLitz for i in range(len(self.windings))):
            # Ohmic losses (weighted effective value of current density)
            gmsh.open(os.path.join(self.file_data.e_m_fields_folder_path, "jH_density.pos"))
            gmsh.option.setNumber(f"View[{view}].ScaleType", 2)
            gmsh.option.setNumber(f"View[{view}].RangeType", 2)
            gmsh.option.setNumber(f"View[{view}].SaturateValues", 1)
            gmsh.option.setNumber(f"View[{view}].CustomMin", gmsh.option.getNumber(f"View[{view}].Min") + epsilon)
            gmsh.option.setNumber(f"View[{view}].CustomMax", gmsh.option.getNumber(f"View[{view}].Max"))
            gmsh.option.setNumber(f"View[{view}].ColormapNumber", 1)
            gmsh.option.setNumber(f"View[{view}].IntervalsType", 2)
            gmsh.option.setNumber(f"View[{view}].ShowTime", 0)
            gmsh.option.setNumber(f"View[{view}].NbIso", 40)
            view += 1

        # Magnetic flux density
        gmsh.open(os.path.join(self.file_data.e_m_fields_folder_path, "Magb.pos"))
        gmsh.option.setNumber(f"View[{view}].ScaleType", 1)
        gmsh.option.setNumber(f"View[{view}].RangeType", 1)
        gmsh.option.setNumber(f"View[{view}].CustomMin", gmsh.option.getNumber(f"View[{view}].Min") + epsilon)
        gmsh.option.setNumber(f"View[{view}].CustomMax", gmsh.option.getNumber(f"View[{view}].Max"))
        gmsh.option.setNumber(f"View[{view}].ColormapNumber", 1)
        gmsh.option.setNumber(f"View[{view}].IntervalsType", 2)
        gmsh.option.setNumber(f"View[{view}].ShowTime", 0)
        gmsh.option.setNumber(f"View[{view}].NbIso", 40)
        view += 1

        """
        # Vector Potential
        gmsh.open(os.path.join(self.file_data.e_m_fields_folder_path, "raz.pos"))
        gmsh.option.setNumber(f"View[{view}].ScaleType", 1)
        gmsh.option.setNumber(f"View[{view}].RangeType", 1)
        gmsh.option.setNumber(f"View[{view}].CustomMin", gmsh.option.getNumber(f"View[{view}].Min") + epsilon)
        gmsh.option.setNumber(f"View[{view}].CustomMax", gmsh.option.getNumber(f"View[{view}].Max"))
        gmsh.option.setNumber(f"View[{view}].ColormapNumber", 1)
        gmsh.option.setNumber(f"View[{view}].IntervalsType", 2)
        gmsh.option.setNumber(f"View[{view}].NbIso", 40)
        view += 1
        """

        gmsh.fltk.run()
        # gmsh.finalize()

    def get_loss_data(self, last_n_values: int, loss_type: str = 'litz_loss'):
        """
        Returns the last n values from the chosen loss type logged in the result folder.

        :param last_n_values: _description_
        :type last_n_values: int
        :param loss_type: _description_, defaults to 'litz_loss'
        :type loss_type: str, optional
        """
        loss_file = None
        # Loss file location
        if loss_type == 'litz_loss':
            loss_file = 'j2H.dat'
        if loss_type == 'solid_loss':
            loss_file = 'j2F.dat'
        # Read the logged losses corresponding to the frequencies
        with open(os.path.join(self.file_data.e_m_values_folder_path, loss_file), newline='') as fd:
            reader = csv.reader(fd)
            data = list(reader)
        return data[-last_n_values:-1] + [data[-1]]

    def load_result(self, res_name: str, res_type: str = "value", last_n: int = 1, part:str = "real", position: int = 0):
        """
        Loads the "last_n" parameters from a result file of the scalar quantity "res_name".
        Either the real or imaginary part can be chosen.

        :param part: "real" or "imaginary" part can be chosen
        :param res_name: name of the quantity
        :param res_type: type of the quantity: "value" or "circuit"
        :param last_n: Number of parameters to be loaded
        :return: last_n entries of the chosen result file
        :rtype: list
        """
        if res_type=="value":
            res_path=self.file_data.e_m_values_folder_path
        if res_type=="circuit":
            res_path=self.file_data.e_m_circuit_folder_path


        with open(os.path.join(res_path, f"{res_name}.dat")) as fd:
            lines = fd.readlines()[-last_n:]

            if part == "real":
                result = [float(line.split(sep=' ')[1 + 2*position + 1]) for n, line in enumerate(lines)]
            if part == "imaginary":
                result = [float(line.split(sep=' ')[2 + 2*position + 1]) for n, line in enumerate(lines)]

            return result

    #  -  -  -  -  -  -  -  -  -  -  -  -  -  -  -  -  -  -  -  -  -  -  -  -  -  -  -  -  -  -  -  -  -  -  -  -  -  -
    # Litz Approximation [internal methods]
    def generate_load_litz_approximation_parameters(self):
        """
        Used to determine the litz-approximation coefficients.

        Checks if litz-approximation parameters exists. In case of non-existing litz-parameters for the certain
        litz, the litz parameters are generated directly
        """
        for num in range(len(self.windings)):
            if self.windings[num].conductor_type == ConductorType.RoundLitz:
                # ---
                # Litz Approximation Coefficients were created with 4 layers
                # That's why here a hard-coded 4 is implemented
                # if os.path.isfile(self.path +
                # f"/Strands_Coefficients/coeff/pB_RS_la{self.windings[num].ff}_{self.n_layers[num]}layer.dat"):
                if os.path.exists(os.path.join(self.file_data.e_m_strands_coefficients_folder_path, "coeff", f"pB_RS_la{self.windings[num].ff}_4layer.dat")):
                    self.femmt_print("Coefficients for stands approximation are found.")

                else:
                    # Rounding X to fit it with corresponding parameters from the database
                    X = self.red_freq[num]
                    X = np.around(X, decimals=3)
                    self.femmt_print(f"Rounded Reduced frequency X = {X}")
                    self.create_strand_coeff(num)

    def create_strand_coeff(self, winding_number: int) -> None:
        """
        Creates the initial strand coefficients for a certain litz wire.
        This function comes into account in case of the litz-coefficients are not known so far.
        After generating the litz-coefficients, the results are stored to avoid a second time-consuming
        strand coefficients generation.

        This function sends commands via text-file to gmsh to generate the strand coefficients. The onelab (gmsh) client
        is generated in a new instance.

        :param winding_number: Winding number
        :type winding_number: int
        """
        self.femmt_print(f"\n"
              f"Pre-Simulation\n"
              f"-----------------------------------------\n"
              f"Create coefficients for strands approximation\n")

        text_file = open(os.path.join(self.file_data.e_m_strands_coefficients_folder_path, "PreParameter.pro"), "w")

        # Litz Approximation Coefficients are created with 4 layers
        # That's why here a hard-coded 4 is implemented
        # text_file.write(f"NbrLayers = {self.n_layers[num]};\n")
        text_file.write(f"NbrLayers = 4;\n")
        text_file.write(f"Fill = {self.windings[winding_number].ff};\n")
        text_file.write(f"Rc = {self.windings[winding_number].strand_radius};\n")  # double named!!! must be changed
        text_file.close()
        cell_geo = os.path.join(self.file_data.e_m_strands_coefficients_folder_path, "cell.geo")

        verbose = "-verbose 1" if self.silent else "-verbose 5"

        # Run gmsh as a sub client
        gmsh_client = os.path.join(self.file_data.onelab_folder_path, "gmsh")
        self.onelab_client.runSubClient("myGmsh", gmsh_client + " " + cell_geo + " -2 " + verbose)

        modes = [1, 2]  # 1 = "skin", 2 = "proximity"
        reduced_frequencies = np.linspace(0, 1.25, 6)  # must be even
        for mode in modes:
            for rf in reduced_frequencies:
                # -- Pre-Simulation Settings --
                text_file = open(os.path.join(self.file_data.e_m_strands_coefficients_folder_path, "PreParameter.pro"), "w")
                text_file.write(f"Rr_cell = {rf};\n")
                text_file.write(f"Mode = {mode};\n")
                # Litz Approximation Coefficients are created with 4 layers
                # That's why here a hard-coded 4 is implemented
                # text_file.write(f"NbrLayers = {self.n_layers[num]};\n")
                text_file.write(f"NbrLayers = 4;\n")
                text_file.write(f"Fill = {self.windings[winding_number].ff};\n")
                text_file.write(f"Rc = {self.windings[winding_number].strand_radius};\n")  # double named!!! must be changed
                text_file.close()

                # get model file names with correct path
                input_file = os.path.join(self.file_data.e_m_strands_coefficients_folder_path, "cell_dat.pro")
                cell = os.path.join(self.file_data.e_m_strands_coefficients_folder_path, "cell.pro")


                # Run simulations as sub clients
                mygetdp = os.path.join(self.file_data.onelab_folder_path, "getdp")
                self.onelab_client.runSubClient("myGetDP", mygetdp + " " + cell + " -input " + input_file + " -solve MagDyn_a " + verbose)

        # Formatting stuff
        # Litz Approximation Coefficients are created with 4 layers
        # That's why here a hard-coded 4 is implemented
        # files = [self.path + f"/Strands_Coefficients/coeff/pB_RS_la{self.windings[num].ff}_{self.n_layers[num]}layer.dat",
        #         self.path + f"/Strands_Coefficients/coeff/pI_RS_la{self.windings[num].ff}_{self.n_layers[num]}layer.dat",
        #         self.path + f"/Strands_Coefficients/coeff/qB_RS_la{self.windings[num].ff}_{self.n_layers[num]}layer.dat",
        #         self.path + f"/Strands_Coefficients/coeff/qI_RS_la{self.windings[num].ff}_{self.n_layers[num]}layer.dat"]

        coeff_folder = os.path.join(self.file_data.e_m_strands_coefficients_folder_path, "coeff")
        if not os.path.isdir(coeff_folder):
            os.mkdir(coeff_folder)

        files = [os.path.join(coeff_folder, f"pB_RS_la{self.windings[winding_number].ff}_4layer.dat"),
                 os.path.join(coeff_folder, f"pI_RS_la{self.windings[winding_number].ff}_4layer.dat"),
                 os.path.join(coeff_folder, f"qB_RS_la{self.windings[winding_number].ff}_4layer.dat"),
                 os.path.join(coeff_folder, f"qI_RS_la{self.windings[winding_number].ff}_4layer.dat")]
        for i in range(0, 4):
            with fileinput.FileInput(files[i], inplace=True) as file:
                for line in file:
                    print(line.replace(' 0\n', '\n'), end='')

        # Corrects pB coefficient error at 0Hz
        # Must be changed in future in cell.pro
        for i in range(0, 4):
            with fileinput.FileInput(files[i], inplace=True) as file:
                for line in file:
                    print(line.replace(' 0\n', ' 1\n'), end='')

    #  -  -  -  -  -  -  -  -  -  -  -  -  -  -  -  -  -  -  -  -  -  -  -  -  -  -  -  -  -  -  -  -  -  -  -  -  -  -
    # FEMM [alternative Solver]
    def femm_reference(self, freq: float, current: float, sign: bool = None, non_visualize: int = 0):
        """
        Allows reference simulations with the 2D open source electromagnetic FEM tool FEMM.
        Helpful to validate changes (especially in the Prolog Code).


        Blockprop <--> Group Convention:
                                            Ferrite := 0
                                            Air := 1
                                            Winding 1 := 2
                                            Winding 2 := 3
                                            ...
                                            Winding n := n+1

        :param sign:
        :param non_visualize:
        :param freq:
        :param current:
        """
        if os.name == 'nt':
            ff.install_pyfemm_if_missing()
            if not self.femm_is_imported:
                globals()["femm"] = __import__("femm")
                self.femm_is_imported = True
        else:
            raise Exception('You are using a computer that is not running windows. '
                            'This command is only executable on Windows computers.')


        self.file_data.create_folders(self.file_data.femm_folder_path)

        sign = sign or [1]

        if sign is None:
            sign = [1, 1]

        # == Pre Geometry ==
        self.high_level_geo_gen()

        # == Init ==
        femm.openfemm(non_visualize)
        femm.newdocument(0)
        femm.mi_probdef(freq, 'meters', 'axi', 1.e-8, 0, 30)

        # == Materials ==
        if self.core.sigma != 0:
            if isinstance(self.core.sigma, str):
                # TODO: Make following definition general
                # self.core.sigma = 2 * np.pi * self.frequency * epsilon_0 * f_N95_er_imag(f=self.frequency) + 1 / 6
                self.core.sigma = 1 / 6


        self.femmt_print(f"{self.core.permeability_type=}, {self.core.sigma=}")
        if self.core.permeability_type == PermeabilityType.FixedLossAngle:
            femm.mi_addmaterial('Ferrite', self.core.mu_r_abs, self.core.mu_r_abs, 0, 0, self.core.sigma / 1e6, 0, 0, 1, 0, self.core.phi_mu_deg, self.core.phi_mu_deg)
        elif self.core.permeability_type == PermeabilityType.RealValue:
            femm.mi_addmaterial('Ferrite', self.core.mu_r_abs, self.core.mu_r_abs, 0, 0, self.core.sigma / 1e6, 0, 0, 1, 0, self.core.phi_mu_deg, self.core.phi_mu_deg)
        else:
            femm.mi_addmaterial('Ferrite', self.core.mu_r_abs, self.core.mu_r_abs, 0, 0, self.core.sigma / 1e6, 0, 0, 1, 0, 0, 0)
        femm.mi_addmaterial('Air', 1, 1, 0, 0, 0, 0, 0, 1, 0, 0, 0)

        for i in range(0, len(self.windings)):
            if self.windings[i].conductor_type == ConductorType.RoundLitz:
                femm.mi_addmaterial('Litz', 1, 1, 0, 0, self.windings[i].cond_sigma/1e6, 0, 0, 1, 5, 0, 0, self.windings[i].n_strands, 2 * 1000 * self.windings[i].strand_radius)  # type := 5. last argument
                self.femmt_print(f"Number of strands: {self.windings[i].n_strands}")
                self.femmt_print(f"Diameter of strands in mm: {2 * 1000 * self.windings[i].strand_radius}")
            if self.windings[i].conductor_type == ConductorType.RoundSolid:
                femm.mi_addmaterial('Copper', 1, 1, 0, 0, self.windings[i].cond_sigma/1e6, 0, 0, 1, 0, 0, 0, 0, 0)

        # == Circuit ==
        # coil as seen from the terminals.
        for i in range(len(self.windings)):
            femm.mi_addcircprop('Winding' + str(i + 1), current[i] * sign[i], int(not self.windings[i].parallel))


        # == Geometry ==
        # Add core
        if self.air_gaps.number == 0:
            femm.mi_drawline(self.two_d_axi.p_window[4, 0],
                            self.two_d_axi.p_window[4, 1],
                            self.two_d_axi.p_window[5, 0],
                            self.two_d_axi.p_window[5, 1])
            femm.mi_drawline(self.two_d_axi.p_window[5, 0],
                            self.two_d_axi.p_window[5, 1],
                            self.two_d_axi.p_window[7, 0],
                            self.two_d_axi.p_window[7, 1])
            femm.mi_drawline(self.two_d_axi.p_window[7, 0],
                            self.two_d_axi.p_window[7, 1],
                            self.two_d_axi.p_window[6, 0],
                            self.two_d_axi.p_window[6, 1])
            femm.mi_drawline(self.two_d_axi.p_window[6, 0],
                            self.two_d_axi.p_window[6, 1],
                            self.two_d_axi.p_window[4, 0],
                            self.two_d_axi.p_window[4, 1])
            femm.mi_drawline(0,
                            self.two_d_axi.p_outer[2, 1],
                            self.two_d_axi.p_outer[3, 0],
                            self.two_d_axi.p_outer[3, 1])
            femm.mi_drawline(self.two_d_axi.p_outer[3, 0],
                            self.two_d_axi.p_outer[3, 1],
                            self.two_d_axi.p_outer[1, 0],
                            self.two_d_axi.p_outer[1, 1])
            femm.mi_drawline(self.two_d_axi.p_outer[1, 0],
                            self.two_d_axi.p_outer[1, 1],
                            0,
                            self.two_d_axi.p_outer[0, 1])
            femm.mi_drawline(0,
                            self.two_d_axi.p_outer[0, 1],
                            0,
                            self.two_d_axi.p_outer[2, 1])
        elif self.air_gaps.number > 0:
            femm.mi_drawline(0,
                            self.two_d_axi.p_air_gaps[0, 1],
                            self.two_d_axi.p_air_gaps[1, 0],
                            self.two_d_axi.p_air_gaps[1, 1])
            femm.mi_drawline(self.two_d_axi.p_air_gaps[1, 0],
                            self.two_d_axi.p_air_gaps[1, 1],
                            self.two_d_axi.p_window[4, 0],
                            self.two_d_axi.p_window[4, 1])
            femm.mi_drawline(self.two_d_axi.p_window[4, 0],
                            self.two_d_axi.p_window[4, 1],
                            self.two_d_axi.p_window[5, 0],
                            self.two_d_axi.p_window[5, 1])
            femm.mi_drawline(self.two_d_axi.p_window[5, 0],
                            self.two_d_axi.p_window[5, 1],
                            self.two_d_axi.p_window[7, 0],
                            self.two_d_axi.p_window[7, 1])
            femm.mi_drawline(self.two_d_axi.p_window[7, 0],
                            self.two_d_axi.p_window[7, 1],
                            self.two_d_axi.p_window[6, 0],
                            self.two_d_axi.p_window[6, 1])
            femm.mi_drawline(self.two_d_axi.p_window[6, 0],
                            self.two_d_axi.p_window[6, 1],
                            self.two_d_axi.p_air_gaps[3, 0],
                            self.two_d_axi.p_air_gaps[3, 1])
            femm.mi_drawline(self.two_d_axi.p_air_gaps[3, 0],
                            self.two_d_axi.p_air_gaps[3, 1],
                            0,
                            self.two_d_axi.p_air_gaps[2, 1])
            femm.mi_drawline(0,
                            self.two_d_axi.p_air_gaps[2, 1],
                            0,
                            self.two_d_axi.p_outer[2, 1])
            femm.mi_drawline(0,
                            self.two_d_axi.p_outer[2, 1],
                            self.two_d_axi.p_outer[3, 0],
                            self.two_d_axi.p_outer[3, 1])
            femm.mi_drawline(self.two_d_axi.p_outer[3, 0],
                            self.two_d_axi.p_outer[3, 1],
                            self.two_d_axi.p_outer[1, 0],
                            self.two_d_axi.p_outer[1, 1])
            femm.mi_drawline(self.two_d_axi.p_outer[1, 0],
                            self.two_d_axi.p_outer[1, 1],
                            0,
                            self.two_d_axi.p_outer[0, 1])
            femm.mi_drawline(0,
                            self.two_d_axi.p_outer[0, 1],
                            0,
                            self.two_d_axi.p_air_gaps[0, 1])
        else:
            raise Exception("Negative air gap number is not allowed")
        # Add Coil

        # femm.mi_drawrectangle(self.two_d_axi.p_window[4, 0]+self.insulation.core_cond,
        # self.two_d_axi.p_window[4, 1]+self.component.insulation.core_cond,
        # self.two_d_axi.p_window[7, 0]-self.insulation.core_cond, self.two_d_axi.p_window[7, 1]-self.insulation.core_cond)
        #
        # femm.mi_addblocklabel(self.two_d_axi.p_window[7, 0]-2*self.insulation.core_cond,
        # self.two_d_axi.p_window[7, 1]-2*self.insulation.core_cond)
        #
        # femm.mi_selectlabel(self.two_d_axi.p_window[7, 0]-2*self.insulation.core_cond,
        # self.two_d_axi.p_window[7, 1]-2*self.insulation.core_cond)
        #
        # femm.mi_setblockprop('Copper', 0, 1, 'icoil', 0, 0, 1)
        #
        # femm.mi_clearselected()

        for num in range(len(self.windings)):
            if self.windings[num].conductor_type in [ConductorType.RoundLitz, ConductorType.RoundSolid]:
                for i in range(0, int(self.two_d_axi.p_conductor[num].shape[0] / 5)):
                    # 0: center | 1: left | 2: top | 3: right | 4.bottom
                    femm.mi_drawarc(self.two_d_axi.p_conductor[num][5 * i + 1][0],
                                    self.two_d_axi.p_conductor[num][5 * i + 1][1],
                                    self.two_d_axi.p_conductor[num][5 * i + 3][0],
                                    self.two_d_axi.p_conductor[num][5 * i + 3][1], 180, 2.5)
                    femm.mi_addarc(self.two_d_axi.p_conductor[num][5 * i + 3][0],
                                self.two_d_axi.p_conductor[num][5 * i + 3][1],
                                self.two_d_axi.p_conductor[num][5 * i + 1][0],
                                self.two_d_axi.p_conductor[num][5 * i + 1][1], 180, 2.5)
                    femm.mi_addblocklabel(self.two_d_axi.p_conductor[num][5 * i][0],
                                        self.two_d_axi.p_conductor[num][5 * i][1])
                    femm.mi_selectlabel(self.two_d_axi.p_conductor[num][5 * i][0], self.two_d_axi.p_conductor[num][5 * i][1])


                    winding_name = 'Winding' + str(num + 1)
                    if self.windings[num].conductor_type == ConductorType.RoundLitz:
                       femm.mi_setblockprop('Litz', 1, 0, winding_name, 0, num + 2, 1)
                    else:
                       femm.mi_setblockprop('Copper', 1, 0, winding_name, 0, num + 2, 1)

                    femm.mi_clearselected()


        # Define an "open" boundary condition using the built-in function:
        femm.mi_makeABC()
        """
        # Alternative BC
        region_add = 1.1

        femm.mi_drawrectangle(0, region_add*self.two_d_axi.p_outer[0][1], region_add*self.two_d_axi.p_outer[3][0], 
        region_add*self.two_d_axi.p_outer[3][1])
        # mi_addboundprop('Asymptotic', 0, 0, 0, 0, 0, 0, 1 / (mu_0 * bound.width), 0, 2); % Mixed
        femm.mi_addboundprop('Asymptotic', 0, 0, 0, 0, 1, 50, 0, 0, 1)
        femm.mi_selectsegment(region_add*self.two_d_axi.p_outer[3][0], region_add*self.two_d_axi.p_outer[3][1])
        femm.mi_setsegmentprop('Asymptotic', 1, 1, 0, 0)
        """

        # == Labels/Designations ==

        # Label for core
        femm.mi_addblocklabel(self.two_d_axi.p_outer[3, 0] - 0.001, self.two_d_axi.p_outer[3, 1] - 0.001)
        femm.mi_selectlabel(self.two_d_axi.p_outer[3, 0] - 0.001, self.two_d_axi.p_outer[3, 1] - 0.001)
        femm.mi_setblockprop('Ferrite', 1, 0, '<None>', 0, 0, 0)
        femm.mi_clearselected()

        # Labels for air
        if self.air_gaps.number == 0:
            femm.mi_addblocklabel(self.two_d_axi.r_inner - 0.0001, 0)
            femm.mi_selectlabel(self.two_d_axi.r_inner - 0.001, 0)
            femm.mi_setblockprop('Air', 1, 0, '<None>', 0, 1, 0)
            femm.mi_clearselected()
        else:
            femm.mi_addblocklabel(0.001, 0)
            femm.mi_selectlabel(0.001, 0)
            femm.mi_setblockprop('Air', 1, 0, '<None>', 0, 1, 0)
            femm.mi_clearselected()
        femm.mi_addblocklabel(self.two_d_axi.p_outer[3, 0] + 0.001, self.two_d_axi.p_outer[3, 1] + 0.001)
        femm.mi_selectlabel(self.two_d_axi.p_outer[3, 0] + 0.001, self.two_d_axi.p_outer[3, 1] + 0.001)
        femm.mi_setblockprop('Air', 1, 0, '<None>', 0, 1, 0)
        femm.mi_clearselected()

        # Now, the finished input geometry can be displayed.
        femm.mi_zoomnatural()
        femm.mi_saveas(os.path.join(self.file_data.femm_folder_path, 'coil.fem'))
        femm.mi_analyze()
        femm.mi_loadsolution()

        # == Log results ==
        self.write_femm_log()

        """
        # If we were interested in the flux density at specific positions,
        # we could inquire at specific points directly:
        b0 = femm.mo_getb(0, 0)
        self.femmt_print('Flux density at the center of the bar is %g T' % np.abs(b0[1]))
        b1 = femm.mo_getb(0.01, 0.05)
        self.femmt_print(f"Flux density at r=1cm, z=5cm is {np.abs(b1[1])} T")

        # The program will report the terminal properties of the circuit:
        # current, voltage, and flux linkage
        vals = femm.mo_getcircuitproperties('icoil')


        # [i, v, \[Phi]] = MOGetCircuitProperties["icoil"]

        # If we were interested in inductance, it could be obtained by
        # dividing flux linkage by current
        L = 1000 * np.abs(vals[2]) / np.abs(vals[0])
        self.femmt_print('The self-inductance of the coil is %g mH' % L)

        # Or we could, for example, plot the results along a line using
        zee = []
        bee = []
        for n in range(-100, 101):
            b = femm.mo_getb(0.01, n)
            zee.append(n)
            bee.append(b[1])

        plt.plot(zee, bee)
        plt.ylabel('Flux Density, Tesla')
        plt.xlabel('Distance along the z-axis, mm')
        plt.title('Plot of flux density along the axis')
        plt.show()
        """
        # When the analysis is completed, FEMM can be shut down.
        # femm.closefemm()



    def write_femm_log(self):
        """TODO Doc
        """
        if os.name == 'nt':
            ff.install_pyfemm_if_missing()
            if not self.femm_is_imported:
                globals()["femm"] = __import__("femm")
                self.femm_is_imported = True
        else:
            raise Exception('You are using a computer that is not running windows. '
                            'This command is only executable on Windows computers.')

        file = open(self.file_data.femm_results_log_path, 'w+', encoding='utf-8')

        log = {}

        # self.femmt_print(hyst_loss)
        # tmp = femm.mo_getcircuitproperties('Primary')
        # self.femmt_print(tmp)
        # self.tot_loss_femm = 0.5 * tmp[0] * tmp[1]
        # self.femmt_print(self.tot_loss_femm)

        # Write Circuit Properties
        # log["Circuit Properties"] = femm.mo_getcircuitproperties('Primary')

        # Write Hysteresis Losses
        femm.mo_groupselectblock(0)
        log["Hysteresis Losses"] = femm.mo_blockintegral(3)
        femm.mo_clearblock()

        # Primary Winding circuit Properties
        circuit_properties_primary = femm.mo_getcircuitproperties('Primary')
        log["Primary Current"] = circuit_properties_primary[0]
        log["Primary Voltage"] = [circuit_properties_primary[1].real, circuit_properties_primary[1].imag]
        log["Primary Flux"] = [circuit_properties_primary[2].real, circuit_properties_primary[2].imag]
        log["Primary Self Inductance"] = [circuit_properties_primary[2].real / circuit_properties_primary[0],
                                        circuit_properties_primary[2].imag / circuit_properties_primary[0]]
        log["Primary Mean Power"] = [0.5*circuit_properties_primary[1].real*circuit_properties_primary[0],
                                    0.5*circuit_properties_primary[1].imag*circuit_properties_primary[0]]
        for i in range(len(self.windings)):
            circuit_properties = femm.mo_getcircuitproperties('Winding' + str(i + 1))
            log["Winding" + str(i + 1) + " Current"] = circuit_properties[0]
            log["Winding" + str(i + 1) + " Voltage"] = [circuit_properties[1].real, circuit_properties[1].imag]
            log["Winding" + str(i + 1) + " Flux"] = [circuit_properties[2].real, circuit_properties[2].imag]
            if circuit_properties[0] != 0:
                log["Winding" + str(i + 1) + " Self Inductance"] = [circuit_properties[2].real / circuit_properties[0],
                                                                    circuit_properties[2].imag / circuit_properties[0]]
            else:
                log["Winding" + str(i + 1) + " Self Inductance"] = [0, 0]
            log["Winding" + str(i + 1) + " Mean Power"] = [0.5 * circuit_properties[1].real * circuit_properties[0],
                                                           0.5 * circuit_properties[1].imag * circuit_properties[0]]

            # Obtain winding losses for each winding
            femm.mo_groupselectblock(i + 2)
            log["Winding" + str(i + 1) + " Losses"] = femm.mo_blockintegral(6).real
            femm.mo_clearblock()


        json.dump(log, file, indent=2, ensure_ascii=False)
        file.close()

    @staticmethod
    def calculate_point_average(x1: float, y1: float, x2: float, y2: float) -> Tuple[float, float]:
        """Calculates the middle point between two given points.

        :param x1: Point1 x
        :type x1: float
        :param y1: Point1 y
        :type y1: float
        :param x2: Point2 x
        :type x2: float
        :param y2: Point2 y
        :type y2: float
        :return: Average Point x, y
        :rtype: float, float
        """
        # TODO Move to femmt_functions
        return (x1 + x2) / 2, (y1 + y2) / 2

    def femm_thermal_validation(self, thermal_conductivity_dict: Dict, boundary_temperature: Dict, case_gap_top: float, case_gap_right: float, case_gap_bot: float):
        """Creates a thermal model in femm and simulates it with the given thermal conductivities

        :param thermal_conductivity_dict: Dict containing conductivities for air, winding, case, core
        :type thermal_conductivity_dict: Dict
        :param boundary_temperature: Dict containing temperatures on boundary lines
        :type boundary_temperature: Dict
        :param case_gap_top: Length top case
        :type case_gap_top: float
        :param case_gap_right: Length right case
        :type case_gap_right: float
        :param case_gap_bot: Length bot case
        :type case_gap_bot: float
        """
        # Optional usage of FEMM tool by David Meeker
        # 2D Mesh and FEM interfaces (only for Windows machines)
        if os.name == 'nt':
            ff.install_pyfemm_if_missing()
            if not self.femm_is_imported:
                globals()["femm"] = __import__("femm")
                self.femm_is_imported = True
        else:
            raise Exception('You are using a computer that is not running windows. '
                'This command is only executable on Windows computers.')

        # Get paths
        femm_model_file_path = os.path.join(self.file_data.femm_folder_path, "thermal-validation.FEH")

        self.file_data.create_folders(self.file_data.femm_folder_path)

        # Extract losses
        losses = read_results_log(self.file_data.e_m_results_log_path)

        # Extract wire_radii
        wire_radii = [winding.conductor_radius for winding in self.windings]

        # == Init ==
        femm.openfemm(0)
        femm.newdocument(2)
        femm.hi_probdef("meters", "axi", 1.e-8, 0)

        # == Materials ==
        # Core
        k_core = thermal_conductivity_dict["core"]
        q_vol_core = losses["core"] / self.calculate_core_volume()
        # c_core = 0.007
        c_core = 0

        # Air
        k_air = thermal_conductivity_dict["air"]
        q_vol_air = 0
        # c_air = 1004.7
        c_air = 0

        # Wire
        k_wire = thermal_conductivity_dict["winding"]
        # c_wire = 385
        c_wire = 0

        # Case
        k_case = thermal_conductivity_dict["case"]["top"] # Does not matter when the regions all have the same thermal conductivity.
        q_vol_case = 0
        # c_case = 0.01
        c_case = 0

        # Air gap
        k_air_gap = thermal_conductivity_dict["air_gaps"]
        q_vol_air_gap = 0
        c_air_gap = 0

        # Setup winding list
        winding_losses_list = []
        for i in range(1, 10):
            key = f"winding{i}"
            inner_winding_list = []
            if key in losses:
                for winding in losses[key]["turns"]:
                    inner_winding_list.append(winding)
            winding_losses_list.append(inner_winding_list)

        # Setup materials
        femm.hi_addmaterial('Core', k_core, k_core, q_vol_core, c_core)
        femm.hi_addmaterial('Air', k_air, k_air, q_vol_air, c_air)
        femm.hi_addmaterial('Air Gaps', k_air_gap, k_air_gap, q_vol_air_gap, c_air_gap)
        wire_distances = self.get_wire_distances()

        # Check the type of conductor for this winding
        for winding_index, winding in enumerate(winding_losses_list):
            for i in range(len(winding)):
                # Add a new material to FEMM with Litz conductor properties
                femm.hi_addmaterial(f'Wire_{winding_index}_{i}', k_wire, k_wire, calculate_heat_flux_round_wire(winding[i], wire_radii[winding_index], wire_distances[winding_index][i]), c_wire)
        femm.hi_addmaterial('Case', k_case, k_case, q_vol_case, c_case)

        # Add boundary condition
        femm.hi_addboundprop("Boundary", 0, boundary_temperature, 0, 0, 0, 0)
        femm.hi_addboundprop("NeumannBoundary", 1, 0, 0, 0, 0, 0)

        # == Geometry ==
        self.high_level_geo_gen()
        # Add core
        if self.air_gaps.number == 0:
            femm.hi_drawline(self.two_d_axi.p_window[4, 0],
                            self.two_d_axi.p_window[4, 1],
                            self.two_d_axi.p_window[5, 0],
                            self.two_d_axi.p_window[5, 1])
            femm.hi_drawline(self.two_d_axi.p_window[5, 0],
                            self.two_d_axi.p_window[5, 1],
                            self.two_d_axi.p_window[7, 0],
                            self.two_d_axi.p_window[7, 1])
            femm.hi_drawline(self.two_d_axi.p_window[7, 0],
                            self.two_d_axi.p_window[7, 1],
                            self.two_d_axi.p_window[6, 0],
                            self.two_d_axi.p_window[6, 1])
            femm.hi_drawline(self.two_d_axi.p_window[6, 0],
                            self.two_d_axi.p_window[6, 1],
                            self.two_d_axi.p_window[4, 0],
                            self.two_d_axi.p_window[4, 1])
            femm.hi_drawline(0,
                            self.two_d_axi.p_outer[2, 1],
                            self.two_d_axi.p_outer[3, 0],
                            self.two_d_axi.p_outer[3, 1])
            femm.hi_drawline(self.two_d_axi.p_outer[3, 0],
                            self.two_d_axi.p_outer[3, 1],
                            self.two_d_axi.p_outer[1, 0],
                            self.two_d_axi.p_outer[1, 1])
            femm.hi_drawline(self.two_d_axi.p_outer[1, 0],
                            self.two_d_axi.p_outer[1, 1],
                            0,
                            self.two_d_axi.p_outer[0, 1])
            femm.hi_drawline(0,
                            self.two_d_axi.p_outer[0, 1],
                            0,
                            self.two_d_axi.p_outer[2, 1])
        elif self.air_gaps.number > 0:
            femm.hi_drawline(0,
                            self.two_d_axi.p_air_gaps[0, 1],
                            self.two_d_axi.p_air_gaps[1, 0],
                            self.two_d_axi.p_air_gaps[1, 1])
            femm.hi_drawline(self.two_d_axi.p_air_gaps[1, 0],
                            self.two_d_axi.p_air_gaps[1, 1],
                            self.two_d_axi.p_window[4, 0],
                            self.two_d_axi.p_window[4, 1])
            femm.hi_drawline(self.two_d_axi.p_window[4, 0],
                            self.two_d_axi.p_window[4, 1],
                            self.two_d_axi.p_window[5, 0],
                            self.two_d_axi.p_window[5, 1])
            femm.hi_drawline(self.two_d_axi.p_window[5, 0],
                            self.two_d_axi.p_window[5, 1],
                            self.two_d_axi.p_window[7, 0],
                            self.two_d_axi.p_window[7, 1])
            femm.hi_drawline(self.two_d_axi.p_window[7, 0],
                            self.two_d_axi.p_window[7, 1],
                            self.two_d_axi.p_window[6, 0],
                            self.two_d_axi.p_window[6, 1])
            femm.hi_drawline(self.two_d_axi.p_window[6, 0],
                            self.two_d_axi.p_window[6, 1],
                            self.two_d_axi.p_air_gaps[3, 0],
                            self.two_d_axi.p_air_gaps[3, 1])
            femm.hi_drawline(self.two_d_axi.p_air_gaps[3, 0],
                            self.two_d_axi.p_air_gaps[3, 1],
                            0,
                            self.two_d_axi.p_air_gaps[2, 1])
            femm.hi_drawline(0,
                            self.two_d_axi.p_air_gaps[2, 1],
                            0,
                            self.two_d_axi.p_outer[2, 1])
            femm.hi_drawline(0,
                            self.two_d_axi.p_outer[2, 1],
                            self.two_d_axi.p_outer[3, 0],
                            self.two_d_axi.p_outer[3, 1])
            femm.hi_drawline(self.two_d_axi.p_outer[3, 0],
                            self.two_d_axi.p_outer[3, 1],
                            self.two_d_axi.p_outer[1, 0],
                            self.two_d_axi.p_outer[1, 1])
            femm.hi_drawline(self.two_d_axi.p_outer[1, 0],
                            self.two_d_axi.p_outer[1, 1],
                            0,
                            self.two_d_axi.p_outer[0, 1])
            femm.hi_drawline(0,
                            self.two_d_axi.p_outer[0, 1],
                            0,
                            self.two_d_axi.p_air_gaps[0, 1])

            # In order for the simulation to work the air_gap must be closed:
            femm.hi_drawline(0, self.two_d_axi.p_air_gaps[0, 1], 0, self.two_d_axi.p_air_gaps[2, 1])

            # Close air gap to separate from air
            femm.hi_drawline(self.two_d_axi.p_air_gaps[1, 0], self.two_d_axi.p_air_gaps[1, 1],
                                self.two_d_axi.p_air_gaps[3, 0], self.two_d_axi.p_air_gaps[3, 1])
        else:
            raise Exception("Negative air gap number is not allowed")

        # Add case
        femm.hi_drawline(0, self.two_d_axi.p_outer[2, 1], 0, self.two_d_axi.p_outer[2, 1] + case_gap_top)  # Top left line
        femm.hi_drawline(0, self.two_d_axi.p_outer[2, 1] + case_gap_top, self.two_d_axi.p_outer[3, 0] + case_gap_right, self.two_d_axi.p_outer[3, 1] + case_gap_top)  # Top line
        femm.hi_drawline(self.two_d_axi.p_outer[3, 0] + case_gap_right, self.two_d_axi.p_outer[3, 1] + case_gap_top, self.two_d_axi.p_outer[1, 0] + case_gap_right,
                        self.two_d_axi.p_outer[1, 1] - case_gap_bot)  # Right line
        femm.hi_drawline(self.two_d_axi.p_outer[1, 0] + case_gap_right, self.two_d_axi.p_outer[1, 1] - case_gap_bot, 0, self.two_d_axi.p_outer[0, 1] - case_gap_bot)  # Bottom line
        femm.hi_drawline(0, self.two_d_axi.p_outer[0, 1] - case_gap_bot, 0, self.two_d_axi.p_outer[0, 1])  # Bottom right line

        # Create boundary
        # femm.hi_selectsegment(*self.calculatePointAverage(0, self.two_d_axi.p_outer[2, 1], 0, self.two_d_axi.p_outer[2, 1] + caseGapTop))
        femm.hi_selectsegment(*MagneticComponent.calculate_point_average(0, self.two_d_axi.p_outer[2, 1] + case_gap_top, self.two_d_axi.p_outer[3, 0] + case_gap_right,
                                                                        self.two_d_axi.p_outer[3, 1] + case_gap_top))
        femm.hi_setsegmentprop("NeumannBoundary", 0, 1, 0, 2, "<None>")
        femm.hi_clearselected()

        femm.hi_selectsegment(*MagneticComponent.calculate_point_average(self.two_d_axi.p_outer[3, 0] + case_gap_right, self.two_d_axi.p_outer[3, 1] + case_gap_top,
                                                                        self.two_d_axi.p_outer[1, 0] + case_gap_right, self.two_d_axi.p_outer[1, 1] - case_gap_bot))
        femm.hi_selectsegment(*MagneticComponent.calculate_point_average(self.two_d_axi.p_outer[1, 0] + case_gap_right, self.two_d_axi.p_outer[1, 1] - case_gap_bot, 0,
                                                                        self.two_d_axi.p_outer[0, 1] - case_gap_bot))
        # femm.hi_selectsegment(*self.calculatePointAverage(0, self.two_d_axi.p_outer[0, 1] - caseGapBot, 0, self.two_d_axi.p_outer[0, 1]))
        femm.hi_setsegmentprop("Boundary", 0, 1, 0, 2, "<None>")
        femm.hi_clearselected()

        # Add case material
        material_x, material_y = self.calculate_point_average(0, self.two_d_axi.p_outer[2, 1], 0, self.two_d_axi.p_outer[2, 1] + case_gap_top)
        femm.hi_addblocklabel(material_x + 0.001, material_y)
        femm.hi_selectlabel(material_x + 0.001, material_y)
        femm.hi_setblockprop('Case', 1, 0, 0)
        femm.hi_clearselected()

        # Add Coil
        for num in range(len(self.windings)):
            for i in range(0, int(self.two_d_axi.p_conductor[num].shape[0] / 5)):
                # 0: center | 1: left | 2: top | 3: right | 4.bottom
                femm.hi_drawarc(self.two_d_axi.p_conductor[num][5 * i + 1][0],
                                self.two_d_axi.p_conductor[num][5 * i + 1][1],
                                self.two_d_axi.p_conductor[num][5 * i + 3][0],
                                self.two_d_axi.p_conductor[num][5 * i + 3][1], 180, 2.5)
                femm.hi_addarc(self.two_d_axi.p_conductor[num][5 * i + 3][0],
                            self.two_d_axi.p_conductor[num][5 * i + 3][1],
                            self.two_d_axi.p_conductor[num][5 * i + 1][0],
                            self.two_d_axi.p_conductor[num][5 * i + 1][1], 180, 2.5)
                femm.hi_addblocklabel(self.two_d_axi.p_conductor[num][5 * i][0],
                                    self.two_d_axi.p_conductor[num][5 * i][1])
                femm.hi_selectlabel(self.two_d_axi.p_conductor[num][5 * i][0], self.two_d_axi.p_conductor[num][5 * i][1])
                if num == 0:
                    femm.hi_setblockprop(f'Wire_{num}_{i}', 1, 0, 1)
                if num == 1:
                    femm.hi_setblockprop(f'Wire_{num}_{i}', 1, 0, 1)
                femm.hi_clearselected()

        # Define an "open" boundary condition using the built-in function:
        # femm.hi_makeABC()

        # == Labels/Designations ==
        # Label for air and air gap
        if self.air_gaps.number == 0:
            femm.hi_addblocklabel(self.two_d_axi.r_inner - 0.0001, 0)
            femm.hi_selectlabel(self.two_d_axi.r_inner - 0.001, 0)
            femm.hi_setblockprop('Air', 1, 0, 0)
            femm.hi_clearselected()
        else:
            femm.hi_addblocklabel(self.two_d_axi.r_inner - 0.0001, 0)
            femm.hi_selectlabel(self.two_d_axi.r_inner - 0.001, 0)
            femm.hi_setblockprop('Air', 1, 0, 0)
            femm.hi_clearselected()
            femm.hi_addblocklabel(0.001, 0)
            femm.hi_selectlabel(0.001, 0)
            femm.hi_setblockprop('Air Gaps', 1, 0, 0)
            femm.hi_clearselected()

        # Label for core
        femm.hi_addblocklabel(self.two_d_axi.p_outer[3, 0] - 0.001, self.two_d_axi.p_outer[3, 1] - 0.001)
        femm.hi_selectlabel(self.two_d_axi.p_outer[3, 0] - 0.001, self.two_d_axi.p_outer[3, 1] - 0.001)
        femm.hi_setblockprop('Core', 1, 0, 0)
        femm.hi_clearselected()

        # Not needed when the core is the boundary
        # femm.hi_addblocklabel(self.two_d_axi.p_outer[3, 0] + 0.001, self.two_d_axi.p_outer[3, 1] + 0.001)
        # femm.hi_selectlabel(self.two_d_axi.p_outer[3, 0] + 0.001, self.two_d_axi.p_outer[3, 1] + 0.001)
        # femm.hi_setblockprop('Air', 1, 0, 0)
        # femm.hi_clearselected()

        # Now, the finished input geometry can be displayed.
        femm.hi_zoomnatural()
        femm.hi_saveas(femm_model_file_path)
        femm.hi_analyze()
        femm.hi_loadsolution()
        input()  # So the window stays open
        # femm.closefemm()

    @staticmethod
    def encode_settings(o) -> Dict:
        """Encodes the magnetic component in a dictionary.

        :param o: Magnetic component containing the model.
        :type o: MagneticComponent
        :return: Model encodes as dictionary
        :rtype: Dict
        """
        content = {
            "simulation_name": o.simulation_name,
            "date": datetime.today().strftime('%Y-%m-%d %H:%M:%S'),
            "component_type": o.component_type.name,
            "working_directory": o.file_data.working_directory,
            "core": o.core.to_dict(),
            "winding_windows": [ww.to_dict() for ww in o.winding_windows],
        }

        if o.air_gaps is not None:
            content["air_gaps"] = o.air_gaps.to_dict()

        if o.insulation is not None:
            content["insulation"] = o.insulation.to_dict()

        if o.stray_path is not None:
            content["stray_path"] = o.stray_path.__dict__

        return content

    @staticmethod
    def decode_settings_from_log(log_file_path: str, working_directory: str = None, silent: bool = False):
        """
        Reads the given log and returns the magnetic component from th elog.

        :param log_file_path: Path to the log file
        :type log_file_path: str
        :param working_directory: If the working directory shall be a different from the log file enter a new one here, defaults to None
        :type working_directory: str, optional
        :param silent: True to avoid terminal outputs. Helps to speed up simulations.
        :type silent: bool
        :return: Magnetic component containing the model
        :rtype: MagneticComponent
        """
        if not os.path.isfile(log_file_path):
            raise Exception(f"File {log_file_path} does not exists or is not a file!")

        settings = None
        with open(log_file_path, "r") as fd:
            content = json.load(fd)
            settings = content["simulation_settings"]

        if settings is not None:
            cwd = working_directory if working_directory is not None else settings["working_directory"]
            geo = MagneticComponent(component_type=ComponentType[settings["component_type"]], working_directory=cwd)

            settings["core"]["loss_approach"] = LossApproach[settings["core"]["loss_approach"]]
            core_dimensions = SingleCoreDimensions(core_inner_diameter=settings["core"]["core_inner_diameter"],
                                                            window_w=settings["core"]["window_w"],
                                                            window_h=settings["core"]["window_h"])

            core = Core(core_dimensions=core_dimensions, **settings["core"])
            geo.set_core(core)

            if "air_gaps" in settings:
                air_gaps = AirGaps(AirGapMethod[settings["air_gaps"]["method"]], core)
                for air_gap in settings["air_gaps"]["air_gaps"]:
                    air_gaps.add_air_gap(AirGapLegPosition[air_gap["leg_position"]], air_gap["height"], air_gap["position_value"],)
                geo.set_air_gaps(air_gaps)

            if "insulation" in settings:
                insulation = Insulation()
                insulation.add_core_insulations(*settings["insulation"]["core_insulations"])
                insulation.add_winding_insulations(settings["insulation"]["inner_winding_insulations"], settings["insulation"]["vww_insulation"])
                geo.set_insulation(insulation)

            if "stray_path" in settings:
                stray_path = StrayPath(**settings["stray_path"])
                geo.set_stray_path(stray_path)

            new_virtual_winding_windows = []
            winding_windows = settings["winding_windows"]
            for winding_window in winding_windows:
                virtual_winding_windows = winding_window["virtual_winding_windows"]
                for vww in virtual_winding_windows:
                    turns = vww["turns"]
                    conductors = []
                    for winding in vww["windings"]:
                        conductor = Conductor(winding["winding_number"], Conductivity[winding["conductivity"]])
                        conductor_type = ConductorType[winding["conductor_type"]]
                        if conductor_type == ConductorType.RectangularSolid:
                            conductor.set_rectangular_conductor(winding["thickness"])
                        elif conductor_type == ConductorType.RoundLitz:
                            # 3 of 4 wire preferences are allowed, so fill-factor is set to None, even the value is known from the log.
                            conductor.set_litz_round_conductor(winding["conductor_radius"], winding["number_strands"],
                            winding["strand_radius"], None, ConductorArrangement[winding["conductor_arrangement"]])
                        elif conductor_type == ConductorType.RoundSolid:
                            conductor.set_solid_round_conductor(winding["conductor_radius"], ConductorArrangement[winding["conductor_arrangement"]])
                        else:
                            raise Exception(f"Unknown conductor type {conductor_type.name}")

                        conductors.append(conductor)

                    new_vww = VirtualWindingWindow(vww["bot_bound"], vww["top_bound"], vww["left_bound"], vww["right_bound"])
                    winding_type = WindingType[vww["winding_type"]]
                    if winding_type == WindingType.Single:
                        winding_scheme = WindingScheme[vww["winding_scheme"]] if vww["winding_scheme"] is not None else None
                        wrap_para_type = WrapParaType[vww["wrap_para"]] if vww["wrap_para"] is not None else None
                        new_vww.set_winding(conductors[0], turns[0], winding_scheme, wrap_para_type)
                    elif winding_type == WindingType.TwoInterleaved:
                        new_vww.set_interleaved_winding(conductors[0], turns[0], conductors[1], turns[1], InterleavedWindingScheme[vww["winding_scheme"]], vww["winding_insulation"])
                    else:
                        raise Exception(f"Winding type {winding_type} is not implemented")
                    new_virtual_winding_windows.append(new_vww)

            winding_window = WindingWindow(core, insulation)
            winding_window.virtual_winding_windows = new_virtual_winding_windows
            geo.set_winding_windows([winding_window])

            # Variable to set silent mode
            ff.set_silent_status(silent)

            return geo

        raise Exception(f"Couldn't extract settings from file {log_file_path}")




<|MERGE_RESOLUTION|>--- conflicted
+++ resolved
@@ -531,7 +531,6 @@
 
     def check_model_mqs_condition(self) -> None:
         """
-<<<<<<< HEAD
         Check the model for magneto-quasi-static condition for frequencies != 0
 
         Is called before a simulation.
@@ -542,7 +541,7 @@
         """
         if self.frequency != 0:
             if self.core.permittivity["datasource"] == "measurements" or self.core.permittivity["datasource"] == "datasheet":
-                epsilon_r, epsilon_phi_deg = mdb.MaterialDatabase(ff.silent).get_permittivity(temperature=self.core.temperature, frequency=self.frequency,
+                epsilon_r, epsilon_phi_deg = mdb.MaterialDatabase(self.silent).get_permittivity(temperature=self.core.temperature, frequency=self.frequency,
                                                                                               material_name=self.core.material,
                                                                                               datasource=self.core.permittivity["datasource"],
                                                                                               datatype=self.core.permittivity["datatype"],
@@ -550,42 +549,16 @@
                                                                                               interpolation_type="linear")
 
                 complex_permittivity = epsilon_0 * epsilon_r * complex(np.cos(np.deg2rad(epsilon_phi_deg)), np.sin(np.deg2rad(epsilon_phi_deg)))
-                ff.femmt_print(f"{complex_permittivity = }\n"
-                               f"{epsilon_r = }\n"
-                               f"{epsilon_phi_deg = }")
+                self.femmt_print(f"{complex_permittivity = }\n"
+                                 f"{epsilon_r = }\n"
+                                 f"{epsilon_phi_deg = }")
 
                 ff.check_mqs_condition(radius=self.core.core_inner_diameter/2, frequency=self.frequency, complex_permeability=self.get_single_complex_permeability(),
-                                       complex_permittivity=complex_permittivity, conductivity=self.core.sigma, relative_margin_to_first_resonance=0.5)
+                                       complex_permittivity=complex_permittivity, conductivity=self.core.sigma, relative_margin_to_first_resonance=0.5, silent=self.silent)
 
             else:
                 ff.check_mqs_condition(radius=self.core.core_inner_diameter/2, frequency=self.frequency, complex_permeability=self.get_single_complex_permeability(),
-                                       complex_permittivity=0, conductivity=self.core.sigma, relative_margin_to_first_resonance=0.5)
-=======
-        Is called before a simulation.
-        e.g.: Used to check the model for magneto-quasi-static condition.
-        :return:
-        """
-        if self.core.permittivity["datasource"] == "measurements" or self.core.permittivity["datasource"] == "datasheet":
-            epsilon_r, epsilon_phi_deg = mdb.MaterialDatabase(self.silent).get_permittivity(temperature=self.core.temperature, frequency=self.frequency,
-                                                                                          material_name="N49",
-                                                                                          datasource=self.core.permittivity["datasource"],
-                                                                                          datatype=self.core.permittivity["datatype"],
-                                                                                          measurement_setup=self.core.permittivity["measurement_setup"],
-                                                                                          interpolation_type="linear")
-
-            complex_permittivity = epsilon_0 * epsilon_r * complex(np.cos(np.deg2rad(epsilon_phi_deg)), np.sin(np.deg2rad(epsilon_phi_deg)))
-            self.femmt_print(f"{complex_permittivity = }\n"
-                           f"{epsilon_r = }\n"
-                           f"{epsilon_phi_deg = }")
-
-            ff.check_mqs_condition(radius=self.core.core_inner_diameter/2, f=self.frequency, complex_permeability=self.get_single_complex_permeability(),
-                                   complex_permittivity=complex_permittivity, conductivity=self.core.sigma, relative_margin_to_first_resonance=0.5, silent=self.silent)
-
-        else:
-            ff.check_mqs_condition(radius=self.core.core_inner_diameter/2, f=self.frequency, complex_permeability=self.get_single_complex_permeability(),
-                                   complex_permittivity=0, conductivity=self.core.sigma, relative_margin_to_first_resonance=0.5, silent=self.silent)
->>>>>>> f33491de
-
+                                       complex_permittivity=0, conductivity=self.core.sigma, relative_margin_to_first_resonance=0.5, silent=self.silent)
     #  -  -  -  -  -  -  -  -  -  -  -  -  -  -  -  -  -  -  -  -  -  -  -  -  -  -  -   -  -  -  -  -  -  -  -  -  -  -
     # Miscellaneous
     def calculate_core_volume_with_air(self) -> float:
@@ -881,13 +854,8 @@
 
         """
         # All shared control variables and parameters are passed to a temporary Prolog file
-<<<<<<< HEAD
-        ff.femmt_print(f"\n---\n"
+        self.femmt_print(f"\n---\n"
               f"Write simulation parameters to .pro files (file communication).\n")
-=======
-        self.femmt_print(f"\n---\n"
-              f"File Communication\n")
->>>>>>> f33491de
 
         # Write initialization parameters for simulation in 'Parameter.pro' file
         self.write_electro_magnetic_parameter_pro()
@@ -973,23 +941,11 @@
             self.mesh.generate_electro_magnetic_mesh()
             generate_electro_magnetic_mesh_time = time.time() - start_time
 
-<<<<<<< HEAD
-        self.mesh.generate_electro_magnetic_mesh()
-        # self.overwrite_physical_surface()
-        self.excitation(frequency=freq, amplitude_list=current, phase_deg_list=phi_deg, plot_interpolation=plot_interpolation)  # frequency and current
-        self.check_model_mqs_condition()
-        self.write_simulation_parameters_to_pro_files()
-        self.generate_load_litz_approximation_parameters()
-        self.simulate()
-        self.calculate_and_write_log()  # TODO: reuse center tapped
-        if show_fem_simulation_results:
-            self.visualize()
-=======
             start_time = time.time()
             self.excitation(frequency=freq, amplitude_list=current, phase_deg_list=phi_deg, plot_interpolation=plot_interpolation)  # frequency and current
-            self.check_model()
-            self.file_communication()
-            self.pre_simulate()
+            self.check_model_mqs_condition()
+            self.write_simulation_parameters_to_pro_files()
+            self.generate_load_litz_approximation_parameters()
             prepare_simulation_time = time.time() - start_time
 
             start_time = time.time()
@@ -1005,15 +961,16 @@
             return generate_electro_magnetic_mesh_time, prepare_simulation_time, real_simulation_time, logging_time
         else:
             self.mesh.generate_electro_magnetic_mesh()
-            self.excitation(frequency=freq, amplitude_list=current, phase_deg_list=phi_deg, plot_interpolation=plot_interpolation)  # frequency and current
-            self.check_model()
-            self.file_communication()
-            self.pre_simulate()
+            # self.overwrite_physical_surface()
+            self.excitation(frequency=freq, amplitude_list=current, phase_deg_list=phi_deg,
+                            plot_interpolation=plot_interpolation)  # frequency and current
+            self.check_model_mqs_condition()
+            self.write_simulation_parameters_to_pro_files()
+            self.generate_load_litz_approximation_parameters()
             self.simulate()
             self.calculate_and_write_log()  # TODO: reuse center tapped
             if show_fem_simulation_results:
                 self.visualize()
->>>>>>> f33491de
 
     def excitation_sweep(self, frequency_list: List, current_list_list: List, phi_deg_list_list: List,
                          show_last_fem_simulation: bool = False,
@@ -1444,7 +1401,6 @@
             frequencies, currents, phases = ff.create_open_circuit_excitation_sweep(I0, len(self.windings), op_frequency)
             self.excitation_sweep(frequency_list=frequencies, current_list_list=currents, phi_deg_list_list=phases, show_last_fem_simulation=visualize_last_fem_simulation)
 
-<<<<<<< HEAD
             # Post-Processing
             log = self.read_log()
             self_inductances = ff.get_self_inductances_from_log(log)
@@ -1454,14 +1410,14 @@
             inductance_matrix = ff.get_inductance_matrix(self_inductances, mean_coupling_factors, coupling_matrix)
 
             if print_to_console:
-                ff.visualize_self_inductances(self_inductances, flux_linkages)
-                ff.visualize_self_resistances(self_inductances, flux_linkages, op_frequency)
-                ff.visualize_flux_linkages(flux_linkages)
+                ff.visualize_self_inductances(self_inductances, flux_linkages, silent=self.silent)
+                ff.visualize_self_resistances(self_inductances, flux_linkages, op_frequency, silent=self.silent)
+                ff.visualize_flux_linkages(flux_linkages, silent=self.silent)
                 # visualize_coupling_factors(coupling_matrix)
-                ff.visualize_mean_coupling_factors(mean_coupling_factors)
+                ff.visualize_mean_coupling_factors(mean_coupling_factors, silent=self.silent)
                 # visualize_mean_mutual_inductances(inductance_matrix)
                 # visualize_mutual_inductances(self_inductances, coupling_matrix)
-                ff.visualize_inductance_matrix(inductance_matrix)
+                ff.visualize_inductance_matrix(inductance_matrix, silent=self.silent)
                 # print(np.array(inductance_matrix).real)
                 # print("")
                 # print(np.array(inductance_matrix).imag)
@@ -1509,110 +1465,6 @@
             #                f"L_s2 = L_2_2 - M / n = {l_s2}\n"
             #                f"L_h = M * n = {l_h}\n"
             #                )
-=======
-            self.femmt_print(f"\n"
-                           f"                             == Inductances ==                             \n")
-
-            # Read the logged Flux_Linkages
-            with open(os.path.join(self.file_data.e_m_values_folder_path, "Flux_Linkage_1.dat")) as fd:
-                line = fd.readlines()[-2:]
-                # Fluxes induced in Winding 1
-                Phi_11 = float(line[0].split(sep=' ')[2])
-                Phi_12 = float(line[1].split(sep=' ')[2])
-
-            with open(os.path.join(self.file_data.e_m_values_folder_path, "Flux_Linkage_2.dat")) as fd:
-                line = fd.readlines()[-2:]
-                # Fluxes induced in Winding 2
-                Phi_21 = float(line[0].split(sep=' ')[2])
-                Phi_22 = float(line[1].split(sep=' ')[2])
-
-            self.femmt_print(f"\n"
-                           f"Fluxes: \n"
-                           f"Phi_11 = {Phi_11}     Induced by I_1 in Winding1 \n"
-                           f"Phi_21 = {Phi_21}     Induced by I_1 in Winding2 \n"
-                           f"Phi_12 = {Phi_12}     Induced by I_2 in Winding1 \n"
-                           f"Phi_22 = {Phi_22}     Induced by I_2 in Winding2 \n")
-
-            """
-            # Old way
-            # Calculation of inductance matrix
-            L_s1 = 0.5*(L_1_1-sum(self.turns[0])**2/sum(self.turns)[1]**2*L_2_2+L_k1)
-            L_m1 = L_1_1 - L_s1
-            L_m = sum(self.turns[1])/sum(self.turns[0])*L_m1
-            L_m2 = sum(self.turns[1])/sum(self.turns[0])*L_m
-            L_s2 = L_2_2 - L_m2
-            """
-            # Turns Ratio n=N1/N2 with relative winding sense
-            primary_turns = 0
-            secondary_turns = 0
-            for ww in self.winding_windows:
-                for vww in ww.virtual_winding_windows:
-                    primary_turns += vww.turns[0]
-                    secondary_turns += vww.turns[1]
-
-            if phases[0][0] == phases[0][1]:
-                n = primary_turns / secondary_turns
-            else:
-                n = -1 * primary_turns / secondary_turns
-
-            self.femmt_print(f"\n"
-                           f"Turns Ratio:\n"
-                           f"n = {n}\n"
-                           )
-
-            # Coupling Factors
-            K_21 = Phi_21 / Phi_11
-            K_12 = Phi_12 / Phi_22
-            k = n / np.abs(n) * (K_21 * K_12) ** 0.5
-            self.femmt_print(f"Coupling Factors:\n"
-                           f"K_12 = Phi_12 / Phi_22 = {K_12}\n"
-                           f"K_21 = Phi_21 / Phi_11 = {K_21}\n"
-                           f"k = Sqrt(K_12 * K_21) = M / Sqrt(L_1_1 * L_2_2) = {k}\n"
-                           )
-
-            # Read the logged inductance values
-            with open(os.path.join(self.file_data.e_m_values_folder_path, "L_1_1.dat")) as fd:
-                line = fd.readlines()[-1]
-                words = line.split(sep=' ')
-                self.L_1_1 = float(words[2])
-            with open(os.path.join(self.file_data.e_m_values_folder_path, "L_2_2.dat")) as fd:
-                line = fd.readlines()[-1]
-                words = line.split(sep=' ')
-                self.L_2_2 = float(words[2])
-            self.femmt_print(f"\n"
-                           f"Self Inductances:\n"
-                           f"L_1_1 = {self.L_1_1}\n"
-                           f"L_2_2 = {self.L_2_2}\n"
-                           )
-
-            # Main/Counter Inductance
-            self.M = k * (self.L_1_1 * self.L_2_2) ** 0.5
-            M_ = self.L_1_1 * K_21  # Only to proof correctness - ideally: M = M_ = M__
-            M__ = self.L_2_2 * K_12  # Only to proof correctness - ideally: M = M_ = M__
-            self.femmt_print(f"\n"
-                           f"Main/Counter Inductance:\n"
-                           f"M = k * Sqrt(L_1_1 * L_2_2) = {self.M}\n"
-                           f"M_ = L_1_1 * K_21 = {M_}\n"
-                           f"M__ = L_2_2 * K_12 = {M__}\n"
-                           )
-
-            # Stray Inductance with 'Turns Ratio' n as 'Transformation Ratio' n
-            l_s1 = self.L_1_1 - self.M * n
-            l_s2 = self.L_2_2 - self.M / n
-            l_h = self.M * n
-            self.femmt_print(f"\n"
-                           f"T-ECD (primary side transformed):\n"
-                           f"[Underdetermined System: 'Transformation Ratio' := 'Turns Ratio']\n"
-                           f"    - Transformation Ratio: n\n"
-                           f"    - Primary Side Stray Inductance: L_s1\n"
-                           f"    - Secondary Side Stray Inductance: L_s2\n"
-                           f"    - Primary Side Main Inductance: L_h\n"
-                           f"n := n = {n}\n"
-                           f"L_s1 = L_1_1 - M * n = {l_s1}\n"
-                           f"L_s2 = L_2_2 - M / n = {l_s2}\n"
-                           f"L_h = M * n = {l_h}\n"
-                           )
->>>>>>> f33491de
 
             # Stray Inductance concentrated on Primary Side
             self.n_conc = self.M / self.L_2_2
@@ -1641,7 +1493,6 @@
 
             return dataclasses.asdict(inductance)
 
-<<<<<<< HEAD
         if len(self.windings) == 3:
             # Self inductances
             self.L_1_1 = self_inductances[0].real
@@ -1652,118 +1503,6 @@
             self.M_12 = inductance_matrix[0][1].real
             self.M_13 = inductance_matrix[0][2].real
             self.M_23 = inductance_matrix[1][2].real
-=======
-            self.femmt_print(f"\n"
-              f"                             == Inductances ==                             \n")
-
-            # Read the logged Flux_Linkages
-            with open(os.path.join(self.file_data.e_m_values_folder_path, "Flux_Linkage_1.dat")) as fd:
-                line = fd.readlines()[-3:]
-                # Fluxes induced in Winding 1
-                Phi_11 = float(line[0].split(sep=' ')[2])
-                Phi_12 = float(line[1].split(sep=' ')[2])
-                Phi_13 = float(line[2].split(sep=' ')[2])
-
-
-            with open(os.path.join(self.file_data.e_m_values_folder_path, "Flux_Linkage_2.dat")) as fd:
-                line = fd.readlines()[-3:]
-                # Fluxes induced in Winding 2
-                Phi_21 = float(line[0].split(sep=' ')[2])
-                Phi_22 = float(line[1].split(sep=' ')[2])
-                Phi_23 = float(line[2].split(sep=' ')[2])
-
-            with open(os.path.join(self.file_data.e_m_values_folder_path, "Flux_Linkage_3.dat")) as fd:
-                line = fd.readlines()[-3:]
-                # Fluxes induced in Winding 3
-                Phi_31 = float(line[0].split(sep=' ')[2])
-                Phi_32 = float(line[1].split(sep=' ')[2])
-                Phi_33 = float(line[2].split(sep=' ')[2])
-            self.femmt_print(f"\n"
-              f"Fluxes: \n"
-              f"Phi_11 = {Phi_11}     Induced by I_1 in Winding1 \n"
-              f"Phi_21 = {Phi_21}     Induced by I_1 in Winding2 \n"
-              f"Phi_31 = {Phi_31}     Induced by I_1 in Winding3 \n"
-              f"Phi_12 = {Phi_12}     Induced by I_2 in Winding1 \n"
-              f"Phi_22 = {Phi_22}     Induced by I_2 in Winding2 \n"
-              f"Phi_13 = {Phi_32}     Induced by I_2 in Winding3 \n"
-              f"Phi_13 = {Phi_13}     Induced by I_3 in Winding1 \n"
-              f"Phi_23 = {Phi_23}     Induced by I_3 in Winding2 \n"
-              f"Phi_33 = {Phi_33}     Induced by I_3 in Winding3 \n")
-            """
-            #Old way
-            #Calculation of inductance matrix
-            L_s1 = 0.5*(L_1_1-sum(self.turns[0])**2/sum(self.turns)[1]**2*L_2_2+L_k1)
-            L_m1 = L_1_1 - L_s1
-            L_m = sum(self.turns[1])/sum(self.turns[0])*L_m1
-            L_m2 = sum(self.turns[1])/sum(self.turns[0])*L_m
-            L_s2 = L_2_2 - L_m2
-            """
-
-
-            # Coupling Factors
-            K_21 = Phi_21 / Phi_11
-            K_31 = Phi_31 / Phi_11
-            K_12 = Phi_12 / Phi_22
-            K_32 = Phi_32 / Phi_22
-            K_13 = Phi_13 / Phi_33
-            K_23 = Phi_23 / Phi_33
-
-            k_1 = (K_21 * K_12) ** 0.5
-            k_2 =  (K_31 * K_13) ** 0.5
-            k_3 =  (K_23 * K_32) ** 0.5
-            self.femmt_print(f"Coupling Factors:\n"
-                f"K_21 = Phi_21 / Phi_11 = {K_21}\n"
-                f"K_31 = Phi_31 / Phi_11 = {K_31}\n"
-                f"K_12 = Phi_12 / Phi_22 = {K_12}\n"
-                f"K_32 = Phi_32 / Phi_22 = {K_32}\n"
-                f"K_13 = Phi_13 / Phi_33 = {K_13}\n"
-                f"K_23 = Phi_23 / Phi_33 = {K_23}\n"
-                f"k_1 = Sqrt(K_12 * K_21) = M_12 / Sqrt(L_1_1 * L_2_2) = {k_1}\n"
-                f"k_2 = Sqrt(K_31 * K_13) = M_13 / Sqrt(L_1_1 * L_3_3) = {k_2}\n"
-                f"k_3 = Sqrt(K_23 * K_32) = M_23 / Sqrt(L_2_2 * L_3_3) = {k_3}\n"
-                )
-
-            # Read the logged inductance values
-            with open(os.path.join(self.file_data.e_m_values_folder_path, "L_1_1.dat")) as fd:
-                line = fd.readlines()[-1]
-                words = line.split(sep=' ')
-                self.L_1_1 = float(words[2])
-            with open(os.path.join(self.file_data.e_m_values_folder_path, "L_2_2.dat")) as fd:
-                line = fd.readlines()[-1]
-                words = line.split(sep=' ')
-                self.L_2_2 = float(words[2])
-            with open(os.path.join(self.file_data.e_m_values_folder_path, "L_3_3.dat")) as fd:
-                line = fd.readlines()[-1]
-                words = line.split(sep=' ')
-                self.L_3_3 = float(words[2])
-            self.femmt_print(f"\n"
-                f"Self Inductances:\n"
-                f"L_1_1 = {self.L_1_1}\n"
-                f"L_2_2 = {self.L_2_2}\n"
-                f"L_3_3 = {self.L_3_3}\n"
-                )
-
-            # Main/Counter Inductance
-            self.M_12 = k_1 * (self.L_1_1 * self.L_2_2) ** 0.5
-            self.M_13 = k_2 * (self.L_1_1 * self.L_3_3) ** 0.5
-            self.M_23 = k_3 * (self.L_2_2 * self.L_3_3) ** 0.5
-            M_12 = self.L_1_1 * K_21  # Only to proof correctness - ideally: M_12 = M_21
-            M_21 = self.L_2_2 * K_12  # Only to proof correctness - ideally: M_21 = M_12
-            M_13 = self.L_1_1 * K_31  # Only to proof correctness - ideally: M_13 = M_31
-            M_31 = self.L_3_3 * K_13  # Only to proof correctness - ideally: M_31 = M_13
-            M_23 = self.L_2_2 * K_32  # Only to proof correctness - ideally: M_23 = M_32
-            M_32 = self.L_3_3 * K_23  # Only to proof correctness - ideally: M_32 = M_23
-            self.femmt_print(f"\n"
-                f"Main/Counter Inductance:\n"
-                # f"M = k * Sqrt(L_1_1 * L_2_2) = {self.M}\n"
-                f"M_12 = L_1_1 * K_21 = {M_12}\n"
-                f"M_21 = L_2_2 * K_21 = {M_21}\n"
-                f"M_13 = L_1_1 * K_31 = {M_13}\n"
-                f"M_31 = L_3_3 * K_13 = {M_31}\n"
-                f"M_23 = L_2_2 * K_32 = {M_23}\n"
-                f"M_32 = L_3_3 * K_23 = {M_32}\n"
-                )
->>>>>>> f33491de
 
             # Stray Inductance with 'Turns Ratio' n as 'Transformation Ratio' n2 and n3
             self.L_s1 = self.L_1_1 - (self.M_12 * self.M_13) / self.M_23
