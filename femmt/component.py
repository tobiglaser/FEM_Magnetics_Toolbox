# Python standard libraries
import csv
import fileinput
import os
import gmsh
import json
import warnings
import inspect
import time
import logging
from typing import List, Dict, Optional, Tuple
from datetime import datetime
import dataclasses
from matplotlib import pyplot as plt

# Third party libraries
from onelab import onelab
import materialdatabase as mdb
import numpy as np

# Local libraries
import femmt.functions as ff
from femmt.constants import *
from femmt.mesh import Mesh
from femmt.model import VirtualWindingWindow, WindingWindow, Core, Insulation, StrayPath, AirGaps, Conductor
from femmt.enumerations import *
from femmt.data import FileData, MeshData
from femmt.drawing import TwoDaxiSymmetric
from femmt.thermal import thermal_simulation, calculate_heat_flux_round_wire, read_results_log
from femmt.dtos import *
import femmt.functions_reluctance as fr


class MagneticComponent:
    """
    A MagneticComponent is the main object for all simulation purposes in femmt.

        - One or more "MagneticComponents" can be created
        - Each "MagneticComponent" owns its own instance variable values

    """
    # Initialization of all class variables
    # Common variables for all instances

    onelab_folder_path: str = None
    silent: bool = False

    def __init__(self, component_type: ComponentType = ComponentType.Inductor, working_directory: str = None,
                 verbosity: Verbosity = 2, is_gui: bool = False, simulation_name: Optional[str] = None):
        # TODO Add a enum? for the verbosity to combine silent and print_output_to_file variables
        """
        :param component_type: Available options:
                               - "inductor"
                               - "transformer"
                               - "integrated_transformer" (Transformer with included stray-path)
        :type component_type: ComponentType
        :param working_directory: Sets the working directory
        :type working_directory: string
        :param silent: True to reduce onelab simulation outputs in command line. False to see full command line output.
        :type silent: bool
        :param is_gui: Asks at first startup for onelab-path. Distinction between GUI and command line. Defaults to 'False' in command-line-mode.
        :type is_gui: bool
        :param simulation_name: name without any effect. Will just be displayed in the result-log file
        :type simulation_name: str
        """
        # Get caller filepath when no working_directory was set
        if working_directory is None:
            caller_filename = inspect.stack()[1].filename
            working_directory = os.path.join(os.path.dirname(caller_filename), "femmt")

        if not os.path.exists(working_directory):
            os.mkdir(working_directory)

        # Create file paths class in order to handle all paths
        self.file_data = FileData(working_directory)
        # Clear result folder structure in case of missing
        self.file_data.clear_previous_simulation_results()

        # Variable to set silent mode
        self.verbosity = verbosity
        self.logger = logging.getLogger("FEMMTLogger")
        self.logger.setLevel(logging.INFO)
        if not gmsh.isInitialized():
            gmsh.initialize()

        if not verbosity == Verbosity.ToConsole:
            gmsh.option.setNumber("General.Terminal", 0)
            self.silent = True

        if verbosity == Verbosity.ToFile:
            fh = logging.FileHandler(self.file_data.femmt_log, mode="w")
            fh.setLevel(logging.INFO)
            self.logger.addHandler(fh)
            self.silent = True

        self.femmt_print(f"\n"
                         f"Initialized a new Magnetic Component of type {component_type.name}\n"
                         f"--- --- --- ---")

        # To make sure femm is only imported once
        self.femm_is_imported = False

        # - - - - - - - - - - - - - - - - - - - - - - - - - - - - - - - - - - - - - - - - - - - - - - - - - - - - - - -
        # Component Geometry
        self.component_type = component_type  # "inductor", "transformer", "integrated_transformer" (or "three-phase-transformer")

        # - - - - - - - - - - - - - - - - - - - - - - - - - - - - - - - - - - - - - - - - - - - - - - - - - - - - - - -
        # Components
        self.core = None  # Contains all information about the cores
        self.air_gaps = None  # Contains every air gap
        self.windings = None  # List of the different winding objects which the following structure: windings[0]: primary, windings[1]: secondary, windings[2]: tertiary ....
        self.insulation = None  # Contains information about the needed insulations
        self.winding_windows = None  # Contains a list of every winding_window which was created containing a list of virtual_winding_windows
        self.stray_path = None  # Contains information about the stray_path (only for integrated transformers)

        # - - - - - - - - - - - - - - - - - - - - - - - - - - - - - - - - - - - - - - - - - - - - - - - - - - - - - - -
        # Control Flags
        self.plot_fields = "standard"  # can be "standard" or False

        # - - - - - - - - - - - - - - - - - - - - - - - - - - - - - - - - - - - - - - - - - - - - - - - - - - - - - - -
        # Excitation Parameters
        # Empty lists will be set when a winding window is added to the magnetic component
        self.imposed_reduced_frequency = None
        self.flag_excitation_type = None
        self.current = []  # Defined for every conductor
        self.current_density = []  # Defined for every conductor
        self.voltage = []  # Defined for every conductor
        self.frequency = None
        self.phase_deg = None  # Default is zero, Defined for every conductor
        self.red_freq = None  # [] * self.n_windings  # Defined for every conductor
        self.delta = None

        # - - - - - - - - - - - - - - - - - - - - - - - - - - - - - - - - - - - - - - - - - - - - - - - - - - - - - - -
        # Steinmetz loss material coefficients and current waveform
        self.Ipeak = None
        self.ki = None
        self.alpha = None
        self.beta = None
        self.t_rise = None
        self.t_fall = None
        self.f_switch = None

        # - - - - - - - - - - - - - - - - - - - - - - - - - - - - - - - - - - - - - - - - - - - - - - - - - - - - - - -
        # MeshData to store the mesh size for different points
        # Object is added in set_core
        self.mesh_data = None
        self.mesh = None
        self.two_d_axi = None

        # - - - - - - - - - - - - - - - - - - - - - - - - - - - - - - - - - - - - - - - - - - - - - - - - - - - - - - -
        # -- Used for Litz Validation --
        self.sweep_frequencies = None

        # - - - - - - - - - - - - - - - - - - - - - - - - - - - - - - - - - - - - - - - - - - - - - - - - - - - - - - -

        # 2 and 3 winding transformer inductance matrix
        self.L_1_1 = None
        self.L_2_2 = None
        self.L_3_3 = None
        self.M = None
        self.M_12 = None
        self.M_21 = None
        self.M_13 = None
        self.M_32 = None
        self.M_32 = None
        self.M_23 = None
        self.Pv = None
        # 2 and 3 winding transformer primary concentrated equivalent circuit
        self.n_conc = None
        self.L_s_conc = None
        self.L_h_conc = None
        self.L_s1 = None
        self.L_s2 = None
        self.L_s3 = None
        self.L_h = None
        self.L_s12 = None
        self.L_s13 = None
        self.L_s23 = None
        self.n_12 = None
        self.n_13 = None

        # -- FEMM variables --
        self.tot_loss_femm = None

        self.onelab_setup(is_gui)
        self.onelab_client = onelab.client(__file__)
        self.simulation_name = simulation_name

    def femmt_print(self, text: str):
        if self.verbosity != Verbosity.Silent:
            self.logger.info(text)

    #  -  -  -  -  -  -  -  -  -  -  -  -  -  -  -  -  -  -  -  -  -  -  -  -  -  -  -   -  -  -  -  -  -  -  -  -  -  -
    # Thermal simulation
    def thermal_simulation(self, thermal_conductivity_dict: Dict, boundary_temperatures_dict: Dict,
                           boundary_flags_dict: Dict, case_gap_top: float,
                           case_gap_right: float, case_gap_bot: float, show_thermal_simulation_results: bool = True,
                           pre_visualize_geometry: bool = False, color_scheme: Dict = ff.colors_femmt_default,
                           colors_geometry: Dict = ff.colors_geometry_femmt_default, flag_insulation: bool = True):
        """
        Starts the thermal simulation using thermal_simulation.py

        :param thermal_conductivity_dict: Contains the thermal conductivities for every region
        :type thermal_conductivity_dict: Dict
        :param boundary_temperatures_dict: Contains the temperatures at each boundary line
        :type boundary_temperatures_dict: Dict
        :param boundary_flags_dict: Sets the boundary type (dirichlet or von neumann) for each boundary line
        :type boundary_flags_dict: Dict
        :param case_gap_top: Size of the top case
        :type case_gap_top: float
        :param case_gap_right: Size of the right case
        :type case_gap_right: float
        :param case_gap_bot: Size of the bot case
        :type case_gap_bot: float
        :param show_thermal_simulation_results: Shows thermal results in gmsh, defaults to True
        :type show_thermal_simulation_results: bool, optional
        :param pre_visualize_geometry: Shows the thermal model before simulation, defaults to False
        :type pre_visualize_geometry: bool, optional
        :param color_scheme: Color scheme for visualization, defaults to ff.colors_femmt_default
        :type color_scheme: Dict, optional
        :param colors_geometry: Color geometry for visualization, defaults to ff.colors_geometry_femmt_default
        :type colors_geometry: Dict, optional
        """
        # Create necessary folders
        self.file_data.create_folders(self.file_data.thermal_results_folder_path)

        self.mesh.generate_thermal_mesh(case_gap_top, case_gap_right, case_gap_bot, color_scheme, colors_geometry,
                                        pre_visualize_geometry)

        # insulation_tag = self.mesh.ps_insulation if flag_insulation and len(self.insulation.core_cond) == 4 else None

        if not os.path.exists(self.file_data.e_m_results_log_path):
            # Simulation results file not created
            raise Exception(
                "Cannot run thermal simulation -> Magnetic simulation needs to run first (no results_log.json found")

        # Check if the results log path simulation settings fit the current simulation settings
        current_settings = MagneticComponent.encode_settings(self)
        del current_settings["working_directory"]
        del current_settings["date"]

        log_settings = None
        with open(self.file_data.e_m_results_log_path, "r") as fd:
            content = json.load(fd)
            log_settings = content["simulation_settings"]
        del log_settings["working_directory"]
        del log_settings["date"]

        if current_settings != log_settings:
            raise Exception(f"The settings from the log file {self.file_data.e_m_results_log_path} do not match the current simulation settings. \
                                Please re-run the magnetic simulation.")

        tags = {
            "core_tags": self.mesh.ps_core,
            "background_tag": self.mesh.ps_air,
            "winding_tags": self.mesh.ps_cond,
            "air_gaps_tag": self.mesh.ps_air_gaps if self.air_gaps.number > 0 else None,
            "boundary_regions": self.mesh.thermal_boundary_region_tags,
            "insulations_tag": self.mesh.ps_insulation if flag_insulation and len(
                self.insulation.core_cond) == 4 else None
        }

        # Core area -> Is needed to estimate the heat flux
        # Power density for volumes W/m^3
        #core_area = self.calculate_core_volume()
        core_area = self.calculate_core_parts_volume()



        # Set wire radii
        wire_radii = [winding.conductor_radius for winding in self.windings]

        thermal_parameters = {
            "file_data": self.file_data,
            "tags_dict": tags,
            "thermal_conductivity_dict": thermal_conductivity_dict,
            "boundary_temperatures": boundary_temperatures_dict,
            "boundary_flags": boundary_flags_dict,
            "boundary_physical_groups": {
                "top": self.mesh.thermal_boundary_ps_groups[0],
                "top_right": self.mesh.thermal_boundary_ps_groups[1],
                "right": self.mesh.thermal_boundary_ps_groups[2],
                "bot_right": self.mesh.thermal_boundary_ps_groups[3],
                "bot": self.mesh.thermal_boundary_ps_groups[4]
            },
            "core_area": core_area,
            "conductor_radii": wire_radii,
            "wire_distances": self.get_wire_distances(),
            "case_volume": self.core.r_outer * case_gap_top + self.core.core_h * case_gap_right + self.core.r_outer * case_gap_bot,
            "show_thermal_fem_results": show_thermal_simulation_results,
            "print_sensor_values": False,
            "silent": self.verbosity == Verbosity.Silent,  # Add verbosity for thermal simulation
            "flag_insulation": flag_insulation
        }

        thermal_simulation.run_thermal(**thermal_parameters)

    #  -  -  -  -  -  -  -  -  -  -  -  -  -  -  -  -  -  -  -  -  -  -  -  -  -  -  -   -  -  -  -  -  -  -  -  -  -  -
    # Setup
    def onelab_setup(self, is_gui: bool):
        """
        Either reads ONELAB parent folder path from config.json or asks the user to provide the ONELAB path it.
        Creates a config.json inside the site-packages folder at first run.

        :param is_gui: set to True to avoid terminal output question for onelab file path at first run. Used especially in GUI
        :type is_gui: bool
        """
        # check if config.json is available and not empty
        if os.path.isfile(self.file_data.config_path) and os.stat(self.file_data.config_path).st_size != 0:
            onelab_path = ""
            with open(self.file_data.config_path, "r") as fd:
                loaded_dict = json.loads(fd.read())
                onelab_path = loaded_dict['onelab']

            if os.path.exists(onelab_path) and os.path.isfile(os.path.join(onelab_path, "onelab.py")):
                # Path found
                self.file_data.onelab_folder_path = onelab_path
                return

        # Let the user enter the onelab_path:
        # Find out the onelab_path of installed module, or in case of running directly from git, find the onelab_path of git repository
        # loop until path is correct
        onelab_path_wrong = True
        path_wrong = True

        # This is needed because in the gui the input() command cannot be called (it would result in an infinite loop).
        # If the config file was not found just return out of the function. The config file will be added later by the gui handler.
        if is_gui:
            return

        while onelab_path_wrong:
            onelab_path = os.path.normpath(input(
                "Enter the path of onelab's parent folder (path to folder which contains getdp, onelab executables): "))

            if os.path.exists(onelab_path):
                onelab_path_wrong = False
                break
            else:
                self.femmt_print('onelab not found! Tool searches for onelab.py in the folder. Please re-enter path!')
        self.file_data.onelab_folder_path = onelab_path

        # Write the path to the config.json
        onelab_path_dict = {"onelab": onelab_path}
        with open(os.path.join(self.file_data.config_path), 'w', encoding='utf-8') as fd:
            json.dump(onelab_path_dict, fd, indent=2, ensure_ascii=False)

    #  -  -  -  -  -  -  -  -  -  -  -  -  -  -  -  -  -  -  -  -  -  -  -  -  -  -  -   -  -  -  -  -  -  -  -  -  -  -
    # Geometry Parts
    def high_level_geo_gen(self, frequency: float = None, skin_mesh_factor: float = None):
        """ Updates the mesh data and creates the model and mesh objects

        :param frequency: Frequency used in the mesh density, defaults to None
        :type frequency: float, optional
        :param skin_mesh_factor: Used in the mesh density, defaults to None
        :type skin_mesh_factor: float, optional
        """
        # Update mesh data
        self.mesh_data.update_data(frequency, skin_mesh_factor)

        # Create model
        self.two_d_axi = TwoDaxiSymmetric(self.core, self.mesh_data, self.air_gaps, self.winding_windows,
                                          self.stray_path,
                                          self.insulation, self.component_type, len(self.windings), self.verbosity,
                                          self.logger)
        self.two_d_axi.draw_model()

        # Create mesh
        self.mesh = Mesh(self.two_d_axi, self.windings, self.core.correct_outer_leg, self.file_data, self.verbosity,
                         self.logger, None)
        # self.mesh = Mesh(self.two_d_axi, self.windings, self.core.correct_outer_leg, self.file_data, None, ff.silent)

    def mesh(self, frequency: float = None, skin_mesh_factor: float = None):
        """Generates model and mesh.

        :param frequency: Frequency used in the mesh density, defaults to None
        :type frequency: float, optional
        :param skin_mesh_factor: Used in the mesh density, defaults to None
        :type skin_mesh_factor: float, optional
        """
        self.high_level_geo_gen(frequency=frequency, skin_mesh_factor=skin_mesh_factor)
        self.mesh.generate_hybrid_mesh()  # create the mesh itself with gmsh
        self.mesh.generate_electro_magnetic_mesh()  # assign the physical entities/domains to the mesh

    #  -  -  -  -  -  -  -  -  -  -  -  -  -  -  -  -  -  -  -  -  -  -  -  -  -  -  -   -  -  -  -  -  -  -  -  -  -  -
    # Create Model
    def set_insulation(self, insulation: Insulation):
        """Adds the insulation to the model

        :param insulation: insulation object
        :type insulation: Insulation
        """
        if insulation.cond_cond is None or not insulation.cond_cond:
            raise Exception("insulations between the conductors must be set")

        if insulation.core_cond is None or not insulation.core_cond:
            raise Exception("insulations between the core and the conductors must be set")

        self.insulation = insulation

    def set_stray_path(self, stray_path: StrayPath):
        """Adds the stray path to the model

        :param stray_path: StrayPath object
        :type stray_path: StrayPath
        """
        self.stray_path = stray_path

    def set_air_gaps(self, air_gaps: AirGaps):
        """Adds the air_gaps to the model

        :param air_gaps: AirGaps object
        :type air_gaps: AirGaps
        """
        # Sorting air gaps from lower to upper
        air_gaps.midpoints.sort(key=lambda x: x[1])

        self.air_gaps = air_gaps

    def set_winding_windows(self, winding_windows: List[WindingWindow], mesh_accuracy: float = 0.5):
        """
        Adds the winding windows to the model. Creates the windings list, which contains the conductors
        from the virtual winding windows but sorted by the winding_number (ascending).
        Sets empty lists for excitation parameters

        :param winding_windows: List of WindingWindow objects
        :type winding_windows: List[WindingWindow]
        :param mesh_accuracy: a mesh_accuracy of 0.5 is recommended. Do not change this parameter, except performing thousands of simulations, e.g. a Pareto optimization. In this case, the value can be set e.g. to 0.8
        :type mesh_accuracy: float
        """
        self.winding_windows = winding_windows
        windings = []
        for ww in winding_windows:
            for vww in ww.virtual_winding_windows:
                if not vww.winding_is_set:
                    raise Exception("Each virtual winding window needs to have a winding")
                for winding in vww.windings:
                    if winding not in windings:
                        windings.append(winding)

        # print(f"{winding_window.virtual_winding_windows = }")
        # print(f"{windings = }")
        self.windings = sorted(windings, key=lambda x: x.winding_number)

        # Print statement was moved here so the silence functionality is not needed in Conductors class.
        # TODO Can this be even removed?
        for winding in self.windings:
            if winding.conductor_type == ConductorType.RoundLitz:
                self.femmt_print(f"Updated Litz Configuration: \n"
                                 f" ff: {winding.ff} \n"
                                 f" Number of layers/strands: {winding.n_layers}/{winding.n_strands} \n"
                                 f" Strand radius: {winding.strand_radius} \n"
                                 f" Conductor radius: {winding.conductor_radius}\n"
                                 f"---")

        # Set excitation parameter lists
        self.current = [None] * len(windings)
        self.current_density = [None] * len(windings)
        self.voltage = [None] * len(windings)
        self.phase_deg = np.zeros(len(windings))

        # Correct the turns lists in each vww, so that they have the same length
        for ww in winding_windows:
            for vww in ww.virtual_winding_windows:
                zeros_to_append = (len(self.windings) - len(vww.turns))
                if zeros_to_append < 0:
                    for i in range(0, -zeros_to_append):
                        vww.turns.pop()
                else:
                    for i in range(0, zeros_to_append):
                        vww.turns.append(0)

        # Default values for global_accuracy and padding
        self.mesh_data = MeshData(mesh_accuracy, 1.5, mu_0, self.core.core_inner_diameter, self.core.window_w, self.windings)

    def set_core(self, core: Core):
        """Adds the core to the model

        :param core: Core object
        :type core: Core
        """
        self.core = core

    #  -  -  -  -  -  -  -  -  -  -  -  -  -  -  -  -  -  -  -  -  -  -  -  -  -  -  -   -  -  -  -  -  -  -  -  -  -  -
    # Pre-Processing

    def create_model(self, freq: float, skin_mesh_factor: float = 0.5, pre_visualize_geometry: bool = False,
                     save_png: bool = False, color_scheme: Dict = ff.colors_femmt_default,
                     colors_geometry: Dict = ff.colors_geometry_femmt_default, benchmark: bool = False):
        """
        Create a model from the abstract geometry description inside onelab including optional mesh generation

        :param freq: Frequency [Hz]
        :type freq: float
        :param skin_mesh_factor: [default to 0.5]
        :type skin_mesh_factor: float
        :param pre_visualize_geometry: True for a pre-visualisation (e.g. check your geometry) and after this a simulation runs, False for a direct simulation
        :type pre_visualize_geometry: bool
        :param save_png: True to save a png-figure, false for no figure
        :type save_png: bool
        :param color_scheme: color file (definition for red, green, blue, ...)
        :type color_scheme: Dict
        :param colors_geometry: definition for e.g. core is grey, winding is orange, ...
        :type colors_geometry: Dict
        """
        if self.core is None:
            raise Exception("A core class needs to be added to the magnetic component")
        if self.air_gaps is None:
            self.air_gaps = AirGaps(None, None)
            self.femmt_print("No air gaps are added")
        if self.insulation is None:
            raise Exception("An insulation class need to be added to the magnetic component")
        if self.winding_windows is None:
            raise Exception("Winding windows are not set properly. Please check the winding creation")

        if benchmark:
            start_time = time.time()
            self.high_level_geo_gen(frequency=freq, skin_mesh_factor=skin_mesh_factor)
            high_level_geo_gen_time = time.time() - start_time
            start_time = time.time()
            self.mesh.generate_hybrid_mesh(visualize_before=pre_visualize_geometry, save_png=save_png,
                                           color_scheme=color_scheme, colors_geometry=colors_geometry)
            generate_hybrid_mesh_time = time.time() - start_time

            return high_level_geo_gen_time, generate_hybrid_mesh_time
        else:
            self.high_level_geo_gen(frequency=freq, skin_mesh_factor=skin_mesh_factor)
            self.mesh.generate_hybrid_mesh(visualize_before=pre_visualize_geometry, save_png=save_png,
                                           color_scheme=color_scheme, colors_geometry=colors_geometry)

    def get_single_complex_permeability(self):
        """
        Function returns the complex permeability.
        In case of amplitude dependent material definition, the initial permeability is used.
        :return: complex
        """
        if self.core.permeability_type == PermeabilityType.FromData:
            # take datasheet value from database
            complex_permeability = mu_0 * mdb.MaterialDatabase(
                self.verbosity == Verbosity.Silent).get_material_attribute(material_name=self.core.material,
                                                                           attribute="initial_permeability")
            self.femmt_print(f"{complex_permeability = }")
        if self.core.permeability_type == PermeabilityType.FixedLossAngle:
            complex_permeability = mu_0 * self.core.mu_r_abs * complex(np.cos(np.deg2rad(self.core.phi_mu_deg)),
                                                                       np.sin(np.deg2rad(self.core.phi_mu_deg)))
        if self.core.permeability_type == PermeabilityType.RealValue:
            complex_permeability = mu_0 * self.core.mu_r_abs
        return complex_permeability

    def check_model_mqs_condition(self) -> None:
        """
        Check the model for magneto-quasi-static condition for frequencies != 0

        Is called before a simulation.
        Loads the permittivity from the material database (measurement or datasheet) and calculates the
        resonance ratio = diameter_to_wavelength_ratio / diameter_to_wavelength_ratio_of_first_resonance

        :return: None
        """
        if self.frequency != 0:
            if self.core.permittivity["datasource"] == "measurements" or self.core.permittivity[
                "datasource"] == "datasheet":
                epsilon_r, epsilon_phi_deg = mdb.MaterialDatabase(self.verbosity == Verbosity.Silent).get_permittivity(
                    temperature=self.core.temperature, frequency=self.frequency,
                    material_name=self.core.material,
                    datasource=self.core.permittivity["datasource"],
                    datatype=self.core.permittivity["datatype"],
                    measurement_setup=self.core.permittivity["measurement_setup"],
                    interpolation_type="linear")

                complex_permittivity = epsilon_0 * epsilon_r * complex(np.cos(np.deg2rad(epsilon_phi_deg)),
                                                                       np.sin(np.deg2rad(epsilon_phi_deg)))
                self.femmt_print(f"{complex_permittivity = }\n"
                                 f"{epsilon_r = }\n"
                                 f"{epsilon_phi_deg = }")

                ff.check_mqs_condition(radius=self.core.core_inner_diameter / 2, frequency=self.frequency,
                                       complex_permeability=self.get_single_complex_permeability(),
                                       complex_permittivity=complex_permittivity, conductivity=self.core.sigma,
                                       relative_margin_to_first_resonance=0.5, silent=self.silent)

            else:
                ff.check_mqs_condition(radius=self.core.core_inner_diameter / 2, frequency=self.frequency,
                                       complex_permeability=self.get_single_complex_permeability(),
                                       complex_permittivity=0, conductivity=self.core.sigma,
                                       relative_margin_to_first_resonance=0.5, silent=self.silent)

    #  -  -  -  -  -  -  -  -  -  -  -  -  -  -  -  -  -  -  -  -  -  -  -  -  -  -  -   -  -  -  -  -  -  -  -  -  -  -
    # Miscellaneous
    def calculate_core_volume_with_air(self) -> float:
        """Calculates the volume of the core including air.

        :return: Volume of the core
        :rtype: float
        """
        if self.core.core_type == CoreType.Single:
            core_height = self.core.window_h + self.core.core_inner_diameter / 2
        elif self.core.core_type == CoreType.Stacked:
            core_height = self.core.window_h_bot + self.core.window_h_top + self.core.core_inner_diameter * 3 / 4  # TODO: could also be done arbitrarily

        core_width = self.core.r_outer

        return np.pi * core_width ** 2 * core_height

    def calculate_core_volume(self) -> float:
        """Calculates the volume of the core excluding air.

        :return: Volume of the core.
        :rtype: float
        """
        core_height = None
        winding_height = None
        if self.core.core_type == CoreType.Single:
            core_height = self.core.window_h + self.core.core_inner_diameter / 2
            winding_height = self.core.window_h
        elif self.core.core_type == CoreType.Stacked:
             core_height = self.core.window_h_bot + self.core.window_h_top + self.core.core_inner_diameter * 3 / 4  # TODO: could also be done arbitrarily
             winding_height = self.core.window_h_bot + self.core.window_h_top  # TODO: could also be done arbitrarily

        core_width = self.core.r_outer

        winding_width = self.core.window_w

        air_gap_volume = 0
        inner_leg_width = self.core.r_inner - winding_width


        for leg_position, position_value, height in self.air_gaps.midpoints:
            width = 0

            if leg_position == AirGapLegPosition.LeftLeg.value:
                    # left leg
                    # TODO this is wrong since the air gap is not centered on the y axis
                    width = core_width - self.core.r_inner
            elif leg_position == AirGapLegPosition.CenterLeg.value:
                # center leg
                width = inner_leg_width
            elif leg_position == AirGapLegPosition.RightLeg.value:
                # right leg
                # TODO this is wrong since the air gap is not centered on the y axis
                width = core_width - self.core.r_inner
            else:
                raise Exception(f"Invalid leg position tag {leg_position} used for an air gap.")

            air_gap_volume += np.pi * width ** 2 * height

        return np.pi * (core_width ** 2 * core_height - (
                inner_leg_width + winding_width) ** 2 * winding_height + inner_leg_width ** 2 * winding_height) - air_gap_volume

    def calculate_core_parts_volume(self) -> list:

        """Calculates the volume of the part core excluding air.

                :return: Volume of the core part.
                :rtype: list
                """
        # Extract heights from the midpoints of air gaps
        heights = [point[2] for point in self.air_gaps.midpoints]
        core_parts_volumes = []

        def get_width(part_number):
            """
            If there is a stray path, calculate width based on its starting index and part number.
            part_number is the core_part_i+2; means that if the start_index is 0, the stray path is in core_part_2
            if the start_index is 1, the stray path is in core_part_3 and so on

            """

            if self.stray_path and part_number == self.stray_path.start_index + 2:
                return self.stray_path.length
            return self.core.core_inner_diameter / 2

        # if single core
        if self.core.core_type == CoreType.Single:
            # For single core type and many core_parts (due to multiple airgaps)
            if len(self.mesh.plane_surface_core) > 1:

                # For single core and more than one core_part, volume for every core part is calculated
                # # Sorting air gaps from lower to upper
                sorted_midpoints = sorted(self.air_gaps.midpoints, key=lambda x: x[1])
                # Finding position of first airgap
                bottommost_airgap_position = sorted_midpoints[0][1]
                bottommost_airgap_height = sorted_midpoints[0][2]
                # Finding position of last airgap
                topmost_airgap_position = sorted_midpoints[-1][1]
                topmost_airgap_height = sorted_midpoints[-1][2]

                # core_part_1 is divided into subparts cores
                # subpart1: bottom left subpart
                subpart1_1_height = bottommost_airgap_position + self.core.window_h / 2 - bottommost_airgap_height / 2 + self.core.core_inner_diameter / 4
                subpart1_1_width = self.core.core_inner_diameter / 2
                subpart1_1_volume = np.pi * subpart1_1_width ** 2 * subpart1_1_height

                # subpart2: bottom mid subpart
                subpart1_2_height = self.core.core_inner_diameter / 4
                subpart1_2_width = self.core.window_w
                subpart1_2_volume = np.pi * subpart1_2_width ** 2 * subpart1_2_height

                # subpart3: right subpart
                subpart1_3_height = self.core.window_h + self.core.core_inner_diameter / 2
                subpart1_3_width = self.core.r_outer - self.core.r_inner
                subpart1_3_volume = np.pi * subpart1_3_width ** 2 * subpart1_3_height

                # subpart4: top mid subpart
                subpart1_4_height = self.core.core_inner_diameter / 4
                subpart1_4_width = self.core.window_w
                subpart1_4_volume = np.pi * subpart1_4_width ** 2 * subpart1_4_height

                # subpart5: top left subpart
                subpart1_5_height = self.core.window_h / 2 - topmost_airgap_position - topmost_airgap_height / 2 + self.core.core_inner_diameter / 4
                subpart1_5_width = self.core.core_inner_diameter / 2
                subpart1_5_volume = np.pi * subpart1_5_width ** 2 * subpart1_5_height

                # Calculate the volume of core part 1 by summing up subpart volumes
                core_part_1_volume = subpart1_1_volume + subpart1_2_volume + subpart1_3_volume + subpart1_4_volume + subpart1_5_volume
                core_parts_volumes.append(core_part_1_volume)

                # Calculate the volumes of the core parts between the air gaps
                for i in range(len(sorted_midpoints) - 1):
                    air_gap_1_position = sorted_midpoints[i][1]
                    air_gap_1_height = sorted_midpoints[i][2]
                    air_gap_2_position = sorted_midpoints[i + 1][1]
                    air_gap_2_height = sorted_midpoints[i + 1][2]
                    # calculate the height based on airgap positions and heights, and the width
                    core_part_height = air_gap_2_position - air_gap_2_height / 2 - (
                            air_gap_1_position + air_gap_1_height / 2)
                    core_part_width = get_width(i + 2)
                    # calculate the volume
                    core_part_volume = np.pi * core_part_width ** 2 * core_part_height
                    core_parts_volumes.append(core_part_volume)

                # Return the total core part volume
                return core_parts_volumes
            # for single core and only one core part
            else:
                return [self.calculate_core_volume()]

        elif self.core.core_type == CoreType.Stacked:

            # For stacked core types, the volume is divided into different core parts, each of which is further
            # divided into subparts to calculate the total volume of each core part.

            # Core Part 1 Calculation
            # Core part 1 is calculated as the sum of three different subparts
            # subpart_1: bottom left subpart
            subpart1_1_height = self.core.window_h_bot / 2 + self.core.core_inner_diameter / 4 - heights[0] / 2
            subpart1_1_width = self.core.core_inner_diameter / 2
            subpart1_1_volume = np.pi * subpart1_1_width ** 2 * subpart1_1_height

            # subpart_2 : bottom mid subpart
            subpart1_2_height = self.core.core_inner_diameter / 4
            subpart1_2_width = self.core.window_w
            subpart1_2_volume = np.pi * subpart1_2_width ** 2 * subpart1_2_height

            # subpart_3: bottom right subpart
            subpart1_3_height = self.core.window_h_bot + self.core.core_inner_diameter / 4
            subpart1_3_width = self.core.r_outer - self.core.r_inner
            subpart1_3_volume = np.pi * subpart1_3_width ** 2 * subpart1_3_height

            # Summing up the volumes of the subparts to get the total volume of core part 1
            core_part_1_volume = subpart1_1_volume + subpart1_2_volume + subpart1_3_volume
            core_parts_volumes.append(core_part_1_volume)

            # core_part_2 : core part between the bottom airgap and subpart_1 of core_part_1
            core_part_2_height = self.core.window_h_bot / 2 - heights[0] / 2
            core_part_2_width = self.core.core_inner_diameter / 2
            core_part_2_volume = np.pi * core_part_2_width ** 2 * core_part_2_height
            core_parts_volumes.append(core_part_2_volume)

            # core_part_3 : left mid core part (stacked)
            core_part_3_height = self.core.core_inner_diameter / 4
            core_part_3_width = self.core.r_inner
            core_part_3_volume = np.pi * core_part_3_width ** 2 * core_part_3_height
            core_parts_volumes.append(core_part_3_volume)

            # core_part_4: right mid core part
            core_part_4_height = self.core.core_inner_diameter / 4
            core_part_4_width = self.core.r_outer - self.core.r_inner
            core_part_4_volume = np.pi * core_part_4_width ** 2 * core_part_4_height
            core_parts_volumes.append(core_part_4_volume)

            # core_part_5
            # core_part_5 is divided into 3 parts
            # subpart_1: top right subpart
            subpart5_1_height = self.core.window_h_top + self.core.core_inner_diameter / 4 - heights[1] / 2
            subpart5_1_width = self.core.core_inner_diameter / 2
            subpart5_1_volume = np.pi * subpart5_1_width ** 2 * subpart5_1_height

            # subpart_2: mid top subpart
            subpart5_2_height = self.core.core_inner_diameter / 4
            subpart5_2_width = self.core.window_w
            subpart5_2_volume = np.pi * subpart5_2_width ** 2 * subpart5_2_height

            # subpart 3: left top subpart
            subpart5_3_height = self.core.window_h_top + self.core.core_inner_diameter / 4
            subpart5_3_width = self.core.r_outer - self.core.r_inner
            subpart5_3_volume = np.pi * subpart5_3_width ** 2 * subpart5_3_height
            # Summing up the volumes of the subparts to get the total volume of core_part_5
            core_part_5_volume = subpart5_1_volume + subpart5_2_volume + subpart5_3_volume
            core_parts_volumes.append(core_part_5_volume)

            # Returning the final list of core part volumes
            return core_parts_volumes

    def calculate_core_weight(self) -> float:
        """
        Calculates the weight of the core in kg.
        This method is using the core volume from for an ideal rotation-symmetric core and the volumetric mass density from the material database.
        """
        if self.core.material == 'custom':
            volumetric_mass_density = 0
            warnings.warn(
                "Volumetric mass density not implemented for custom cores. Returns '0' in log-file: Core cost will also result to 0.")
        else:
            volumetric_mass_density = self.core.material_database.get_material_attribute(
                material_name=self.core.material, attribute="volumetric_mass_density")
        return self.calculate_core_volume() * volumetric_mass_density


    def get_wire_distances(self) -> List[List[float]]:
        """Helper function which returns the distance (radius) of each conductor to the y-axis

        :return: Wire distances
        :rtype: List[List[float]]
        """
        # wire_distance = []
        # for winding in self.two_d_axi.p_conductor:
        #     # 5 points are for 1 wire
        #     num_points = len(winding)
        #     num_windings = num_points // 5
        #     winding_list = []
        #     for i in range(num_windings):
        #         winding_list.append(winding[i * 5][0])
        #     wire_distance.append(winding_list)
        #
        # return wire_distance

        wire_distance = []
        for num, conductor in enumerate(self.two_d_axi.p_conductor):
            # Check if the winding is parallel and calculate points accordingly
            if self.windings[num].parallel:  # as in center_tapped transformer, RectangularSolid is used in parallel winding
                num_points = len(conductor)
                num_turns = num_points // 4
                point_increment = 4
            else:
                num_points = len(conductor)
                num_turns = num_points // 5
                point_increment = 5

            winding_list = []
            for i in range(num_turns):
                winding_list.append(conductor[i * point_increment][0])
            wire_distance.append(winding_list)

        return wire_distance



    def calculate_wire_lengths(self) -> List[float]:
        distances = self.get_wire_distances()
        lengths = []
        for winding in distances:
            lengths.append(sum([2 * np.pi * turn for turn in winding]))

        return lengths

    def calculate_wire_volumes(self) -> List[float]:
        wire_volumes = []
        wire_lengths = self.calculate_wire_lengths()
        for index, winding in enumerate(self.windings):
            cross_section_area = 0
            if winding.conductor_type == ConductorType.RoundLitz or winding.conductor_type == ConductorType.RoundSolid:
                # For round wire it is always the same
                cross_section_area = np.pi * winding.conductor_radius ** 2
            elif winding.conductor_type == ConductorType.RectangularSolid:
                # Since the foil sizes also depends on the winding scheme, conductor_arrangement and wrap_para_type
                # the volume calculation is different.
                for ww in self.winding_windows:
                    for vww_index, vww in enumerate(ww.virtual_winding_windows):
                        winding_type = vww.winding_type
                        winding_scheme = vww.winding_scheme
                        wrap_para_type = vww.wrap_para
                        for vww_winding in vww.windings:
                            if vww_winding.winding_number == index:
                                if winding_type == WindingType.Single:
                                    if winding_scheme == WindingScheme.Full:
                                        cross_section_area = self.core.window_h * self.core.window_w
                                    elif winding_scheme == WindingScheme.FoilHorizontal:
                                        cross_section_area = self.core.window_w * winding.thickness
                                    elif winding_scheme == WindingScheme.FoilVertical:
                                        if wrap_para_type == WrapParaType.FixedThickness:
                                            cross_section_area = self.core.window_h * winding.thickness
                                        elif wrap_para_type == WrapParaType.Interpolate:
                                            cross_section_area = self.core.window_h * self.core.window_w / vww.turns[
                                                vww_index]
                                        else:
                                            raise Exception(f"Unknown wrap para type {wrap_para_type}")
                                    else:
                                        raise Exception(f"Unknown winding scheme {winding_scheme}")
                                elif winding_type == WindingType.TwoInterleaved:
                                    # Since interleaved winding type currently only supports round conductors this can be left empty.
                                    pass
                                elif winding_type == WindingType.CenterTappedGroup:
                                    cross_section_area = self.core.window_w * winding.thickness
                                else:
                                    raise Exception(f"Unknown winding type {winding_type}")
            else:
                raise Exception(f"Unknown conductor type {winding.conductor_type}")

            wire_volumes.append(cross_section_area * wire_lengths[index])

        return wire_volumes

    def calculate_wire_weight(self) -> List[float]:
        wire_material = ff.wire_material_database()

        wire_weight = []

        # TODO: distinguish between wire material. Only copper at the moment
        for wire_volume in self.calculate_wire_volumes():
            wire_weight.append(wire_volume * wire_material["Copper"].volumetric_mass_density)

        return wire_weight

    #  -  -  -  -  -  -  -  -  -  -  -  -  -  -  -  -  -  -  -  -  -  -  -  -  -  -  -  -  -  -  -  -  -  -  -  -  -  -
    # GetDP Interaction / Simulation / Excitation
    def excitation(self, frequency: float, amplitude_list: List, phase_deg_list: List = None, ex_type: str = 'current',
                   plot_interpolation: bool = False, imposed_red_f=0):
        """
        - excitation of the electromagnetic problem
        - current, voltage or current density
        - frequency or reduced frequency

        :param plot_interpolation:
        :param frequency: Frequency
        :type frequency: float
        :param amplitude_list: Current amplitudes according to windings
        :type amplitude_list: List
        :param phase_deg_list: Current phases in degree according to the current amplitudes (according to windings)
        :type phase_deg_list: List
        :param ex_type: Excitation type. 'Current' implemented only. Future use may: 'voltage' and 'current_density'
        :type ex_type: str
        :param imposed_red_f:
        :type imposed_red_f:
        """

        # negative currents are not allowed and lead to wrong simulation results. Check for this.
        # this message appears after meshing but before simulation
        for amplitude in amplitude_list:
            if amplitude < 0:
                raise ValueError(
                    "Negative currents are not allowed. Use the phase + 180 degree to generate a negative current.")

        self.femmt_print(f"\n---\n"
                         f"Excitation: \n"
                         f"Frequency: {frequency}\n"
                         f"Current(s): {amplitude_list}\n"
                         f"Phase(s): {phase_deg_list}\n")

        # -- Excitation --
        self.flag_excitation_type = ex_type  # 'current', 'current_density', 'voltage'
        if self.core.permeability["datasource"] != MaterialDataSource.Custom:
            self.core.update_core_material_pro_file(frequency, self.file_data.electro_magnetic_folder_path,
                                                    plot_interpolation)  # frequency update to core class
        if self.core.permittivity["datasource"] != MaterialDataSource.Custom:
            self.core.update_sigma(frequency)
        # Has the user provided a list of phase angles?
        phase_deg_list = phase_deg_list or []
        # phase_deg_list = np.asarray(phase_deg_list)

        for num in range(len(self.windings)):

            # Imposed current
            if self.flag_excitation_type == 'current':
                if len(phase_deg_list) == 0:
                    if self.component_type == ComponentType.Inductor:
                        # Define complex current phasor as real value
                        self.current[num] = complex(amplitude_list[num], 0)
                        phase_deg_list.append(0)  # set to zero

                    else:
                        raise ValueError("Missing phases inside excitation, e.g. 'phase_deg_list = [0, 180]'. ")
                else:
                    self.phase_deg = phase_deg_list
                    # Define complex current phasor as excitation
                    self.current[num] = complex(amplitude_list[num] * np.cos(np.deg2rad(phase_deg_list[num])),
                                                amplitude_list[num] * np.sin(np.deg2rad(phase_deg_list[num])))

        # Imposed current density
        if self.flag_excitation_type == 'current_density':
            raise NotImplementedError

        # Imposed voltage
        if self.flag_excitation_type == 'voltage':
            raise NotImplementedError

        # -- Frequency --

        self.frequency = frequency  # in Hz

        # Define reduced frequency (used for homogenization technique)
        # self.red_freq = np.empty(2)
        self.red_freq = []
        for num in range(len(self.windings)):
            self.red_freq.append([])

        if self.frequency != 0:
            self.delta = np.sqrt(2 / (2 * self.frequency * np.pi * self.windings[
                0].cond_sigma * mu_0))  # TODO: distinguish between material conductivities
            for num in range(len(self.windings)):
                if self.windings[num].conductor_type == ConductorType.RoundLitz:
                    self.red_freq[num] = self.windings[num].strand_radius / self.delta
                elif self.windings[num].conductor_type == ConductorType.RoundSolid:
                    self.red_freq[num] = self.windings[num].conductor_radius / self.delta
                else:
                    self.femmt_print("Reduced Frequency does not have a physical value here")
                    self.femmt_print(self.windings[num].conductor_type)
                    self.red_freq[
                        num] = 1  # TODO: doesn't make sense like this -> rewrite fore conductor windings shape
        else:
            # DC case
            self.delta = 1e20  # random huge value
            for num in range(len(self.windings)):
                self.red_freq[num] = 0

    def simulate(self):
        """
        Initializes an onelab client. Provides the GetDP based solver with the created mesh file.
        """
        self.femmt_print(f"\n---\n"
                         f"Initialize ONELAB API\n"
                         f"Run Simulation\n")

        # -- Simulation --
        # create a new onelab client

        # Initial Clearing of gmsh data
        gmsh.clear()

        # get model file names with correct path
        solver = os.path.join(self.file_data.electro_magnetic_folder_path, "ind_axi_python_controlled.pro")

        os.chdir(self.file_data.working_directory)

        if self.verbosity == Verbosity.Silent:
            verbose = "-verbose 1"
        else:
            verbose = "-verbose 5"

        to_file_str = ""
        if self.verbosity == Verbosity.ToFile:
            to_file_str = " > " + self.file_data.getdp_log

        # Run simulations as sub clients (non-blocking??)
        getdp_filepath = os.path.join(self.file_data.onelab_folder_path, "getdp")
        self.onelab_client.runSubClient("myGetDP",
                                        getdp_filepath + " " + solver + " -msh " + self.file_data.e_m_mesh_file + " -solve Analysis -v2 " + verbose + to_file_str)

    def write_simulation_parameters_to_pro_files(self):
        """
        Interaction between python and Prolog files.

        Writes the simulation parameters to .pro-files

        Parameter.pro: includes material properties, currents, phases, ...
        postquantities.pro: includes directions to store the raw results from the FEM simulation

        """
        # All shared control variables and parameters are passed to a temporary Prolog file
        self.femmt_print(f"\n---\n"
                         f"Write simulation parameters to .pro files (file communication).\n")

        # Write initialization parameters for simulation in 'Parameter.pro' file
        self.write_electro_magnetic_parameter_pro()

        # Write postprocessing parameters in 'postquantities.pro' file
        self.write_electro_magnetic_post_pro()

    def overwrite_conductors_with_air(self, physical_surfaces_to_overwrite: list):
        """

        EXPERIMENTAL



        :return:
        """
        if True:
            with open(os.path.join(os.path.join(self.file_data.e_m_mesh_file)), "r") as mesh_file:
                mesh_data = mesh_file.read()

            for ps in physical_surfaces_to_overwrite:
                # mesh_data = mesh_data.replace(f'1 {ps} 4', f'1 {ps+1000000} 4')
                mesh_data = mesh_data.replace(f'1 {ps} 4', f'1 {ps + 1000000} 4')

            with open(os.path.join(os.path.join(self.file_data.e_m_mesh_file)), "w") as mesh_file:
                mesh_file.write(mesh_data)

    def overwrite_air_conductors_with_conductors(self, physical_surfaces_to_overwrite: list):
        """

        EXPERIMENTAL



        :return:
        """
        if True:
            with open(os.path.join(os.path.join(self.file_data.e_m_mesh_file)), "r") as mesh_file:
                mesh_data = mesh_file.read()

            for ps in physical_surfaces_to_overwrite:
                mesh_data = mesh_data.replace(f'1 {ps} 4', f'1 {ps - 1000000} 4')

            with open(os.path.join(os.path.join(self.file_data.e_m_mesh_file)), "w") as mesh_file:
                mesh_file.write(mesh_data)

    def single_simulation(self, freq: float, current: List[float], phi_deg: List[float] = None,
                          plot_interpolation: bool = False, show_fem_simulation_results: bool = True,
                          benchmark: bool = False):
        """
        Start a _single_ electromagnetic ONELAB simulation.

        :param plot_interpolation:
        :param freq: frequency to simulate
        :type freq: float
        :param current: current to simulate
        :param phi_deg: phase angle in degree
        :type phi_deg: List[float]
        :param show_fem_simulation_results: Set to True to show the simulation results after the simulation has finished
        :type show_fem_simulation_results: bool
        """
        # negative currents are not allowed and lead to wrong simulation results. Check for this.
        # this message appears before meshing and before simulation
        # there is another ValueError rising inside excitation()-method for safety (but after meshing).
        if type(current) is not list:
            raise Exception("The current must be given in a list.")
        for current_value in current:
            if current_value < 0:
                raise ValueError(
                    "Negative currents are not allowed. Use the phase + 180 degree to generate a negative current.")

        phi_deg = phi_deg or []
        if benchmark:
            start_time = time.time()
            self.mesh.generate_electro_magnetic_mesh()
            generate_electro_magnetic_mesh_time = time.time() - start_time

            start_time = time.time()
            self.excitation(frequency=freq, amplitude_list=current, phase_deg_list=phi_deg,
                            plot_interpolation=plot_interpolation)  # frequency and current
            self.check_model_mqs_condition()
            self.write_simulation_parameters_to_pro_files()
            self.generate_load_litz_approximation_parameters()

            prepare_simulation_time = time.time() - start_time

            start_time = time.time()
            self.simulate()
            real_simulation_time = time.time() - start_time

            start_time = time.time()
            self.calculate_and_write_log()  # TODO: reuse center tapped
            logging_time = time.time() - start_time
            if show_fem_simulation_results:
                self.visualize()

            return generate_electro_magnetic_mesh_time, prepare_simulation_time, real_simulation_time, logging_time
        else:
            self.mesh.generate_electro_magnetic_mesh()
            self.excitation(frequency=freq, amplitude_list=current, phase_deg_list=phi_deg,
                            plot_interpolation=plot_interpolation)  # frequency and current
            self.check_model_mqs_condition()
            self.write_simulation_parameters_to_pro_files()
            self.generate_load_litz_approximation_parameters()
            self.simulate()
            self.calculate_and_write_log()  # TODO: reuse center tapped
            if show_fem_simulation_results:
                self.visualize()

    def excitation_sweep(self, frequency_list: List, current_list_list: List, phi_deg_list_list: List,
                         show_last_fem_simulation: bool = False,
                         excitation_meshing_type: ExcitationMeshingType = None, skin_mesh_factor: float = 0.5,
                         visualize_before: bool = False, save_png: bool = False,
                         color_scheme: Dict = ff.colors_femmt_default,
                         colors_geometry: Dict = ff.colors_geometry_femmt_default,
                         inductance_dict: Dict = None, core_hyst_loss: float = None) -> None:
        """
        Performs a sweep simulation for frequency-current pairs. Both values can
        be passed in lists of the same length. The mesh is only created ones (fast sweep)!

        :Example Code for Inductor:

        >>> import femmt as fmt
        >>> fs_list = [0, 10000, 30000, 60000, 100000, 150000]
        >>> amplitude_list_list = [[10], [2], [1], [0.5], [0.2], [0.1]]
        >>> phase_list_list = [[0], [10], [20], [30], [40], [50]]
        >>> geo.excitation_sweep(frequency_list=fs_list, current_list_list=amplitude_list_list, phi_deg_list_list=phase_list_list)

        :Example Code for Transformer with 2 windings:

        >>> import femmt as fmt
        >>> fs_list = [0, 10000, 30000, 60000, 100000, 150000]
        >>> amplitude_list_list = [[10, 2], [2, 1], [1, 0.5], [0.5, 0.25], [0.2, 0.1], [0.1, 0.05]]
        >>> phase_list_list = [[0, 170], [10, 180], [20, 190], [30, 200], [40, 210], [50, 220]]
        >>> geo.excitation_sweep(frequency_list=fs_list, current_list_list=amplitude_list_list, phi_deg_list_list=phase_list_list)

        :param frequency_list: Frequency in a list
        :type frequency_list: List
        :param current_list_list: current amplitude, must be a list in a list, see example!
        :type current_list_list: List
        :param phi_deg_list_list: phase in degree, must be a list in a list, see example!
        :type phi_deg_list_list: List
        :param show_last_fem_simulation: shows last simulation in gmsh if set to True
        :type show_last_fem_simulation: bool
        :param visualize_before: show genarated mesh before the simulation is run
        :type visualize_before: bool
        :param color_scheme: colorfile (definition for red, green, blue, ...)
        :type color_scheme: Dict
        :param colors_geometry: definition for e.g. core is grey, winding is orange, ...
        :type colors_geometry: Dict
        :param save_png: True to save a .png
        :type save_png: bool

        """
        # negative currents are not allowed and lead to wrong simulation results. Check for this.
        # this message appears before meshing and before simulation
        # there is another ValueError rising inside excitation()-method for safety (but after meshing).
        for current_list in current_list_list:
            for current in current_list:
                if current < 0:
                    raise ValueError(
                        "Negative currents are not allowed. Use the phase + 180 degree to generate a negative current.")

        # frequencies = frequencies or []
        # currents = currents or []
        # phi = phi or []
        if show_last_fem_simulation:
            self.plot_fields = "standard"
        else:
            self.plot_fields = False

        # If one conductor is solid and no meshing type is given then change the meshing type to MeshEachFrequency
        # In case of litz wire, only the lowest frequency is meshed (frequency indecent due to litz-approximation)
        if excitation_meshing_type is None:
            for winding in self.windings:
                if winding.conductor_type == ConductorType.RoundSolid:
                    excitation_meshing_type = ExcitationMeshingType.MeshEachFrequency
                    break
                if winding.conductor_type == ConductorType.RoundLitz:
                    excitation_meshing_type = ExcitationMeshingType.MeshOnlyLowestFrequency

        if excitation_meshing_type == ExcitationMeshingType.MeshEachFrequency:
            for count_frequency, _ in enumerate(frequency_list):
                self.high_level_geo_gen(frequency=frequency_list[count_frequency], skin_mesh_factor=skin_mesh_factor)
                self.mesh.generate_hybrid_mesh(color_scheme, colors_geometry, visualize_before=visualize_before,
                                               save_png=save_png)
                self.mesh.generate_electro_magnetic_mesh()

                self.excitation(frequency=frequency_list[count_frequency],
                                amplitude_list=current_list_list[count_frequency],
                                phase_deg_list=phi_deg_list_list[count_frequency])  # frequency and current
                if count_frequency == 0: self.check_model_mqs_condition()
                self.write_simulation_parameters_to_pro_files()
                self.generate_load_litz_approximation_parameters()
                self.simulate()
        else:
            if excitation_meshing_type == ExcitationMeshingType.MeshOnlyHighestFrequency:
                self.high_level_geo_gen(frequency=max(frequency_list), skin_mesh_factor=skin_mesh_factor)
            elif excitation_meshing_type == ExcitationMeshingType.MeshOnlyLowestFrequency:
                self.high_level_geo_gen(frequency=min(frequency_list), skin_mesh_factor=skin_mesh_factor)
            else:
                raise Exception(f"Unknown excitation meshing type {excitation_meshing_type}")
            self.mesh.generate_hybrid_mesh(color_scheme, colors_geometry, visualize_before=visualize_before,
                                           save_png=save_png)
            self.mesh.generate_electro_magnetic_mesh()

            check_model_mqs_condition_already_performerd = False
            for count_frequency, value_frequency in enumerate(range(0, len(frequency_list))):
                self.excitation(frequency=frequency_list[count_frequency],
                                amplitude_list=current_list_list[count_frequency],
                                phase_deg_list=phi_deg_list_list[count_frequency])  # frequency and current
                if value_frequency != 0 and not check_model_mqs_condition_already_performerd:
                    self.check_model_mqs_condition()
                    check_model_mqs_condition_already_performerd = True
                self.write_simulation_parameters_to_pro_files()
                self.generate_load_litz_approximation_parameters()
                self.simulate()
                # self.visualize()

        self.calculate_and_write_log(sweep_number=len(frequency_list), currents=current_list_list,
                                     frequencies=frequency_list, inductance_dict=inductance_dict,
                                     core_hyst_losses=core_hyst_loss)

        if show_last_fem_simulation:
            self.write_simulation_parameters_to_pro_files()
            self.visualize()

    def component_study(self, time_current_vectors: List[List[List[float]]], fft_filter_value_factor: float = 0.01):
        """
        :param fft_filter_value_factor: Factor to filter frequencies from the fft. E.g. 0.01 [default] removes all amplitudes below 1 % of the maximum amplitude from the result-frequency list
        :type fft_filter_value_factor: float
        """

        # winding losses
        frequency_current_phase_deg_list = []

        # collect simulation input parameters from time_current_vectors
        hyst_loss_amplitudes = []
        hyst_loss_phases_deg = []
        hyst_frequency = 1 / (time_current_vectors[0][0][-1])
        for time_current_vector in time_current_vectors:
            # collect winding losses simulation input parameters
            [frequency_list, amplitude, phi_rad] = ff.fft(time_current_vector, mode='time', filter_value_factor=fft_filter_value_factor)
            phi_deg = np.rad2deg(phi_rad)
            frequency_current_phase_deg_list.append([frequency_list, amplitude, phi_deg])

            # collect hysteresis loss simulation input parameters
            hyst_loss_amplitudes.append(fr.max_value_from_value_vec(time_current_vector[1])[0])
            hyst_loss_phases_deg.append(
                fr.phases_deg_from_time_current(time_current_vector[0], time_current_vector[1])[0])

        # check if all frequency vectors include the same frequencies
        for count in range(len(frequency_current_phase_deg_list) - 1):
            if not np.array_equal(frequency_current_phase_deg_list[count][0],
                                  frequency_current_phase_deg_list[count + 1][0]):
                raise ValueError("Frequency vectors for different currents are not the same!")

        # transfer format from fft()-output to excitation_sweep()-input
        current_list_list = []
        phi_deg_list_list = []
        for count_frequency, frequency in enumerate(frequency_list):
            currents_single_frequency = []
            phi_deg_single_frequency = []
            for count_current, _ in enumerate(time_current_vectors):
                currents_single_frequency.append(frequency_current_phase_deg_list[count_current][1][count_frequency])
                phi_deg_single_frequency.append(frequency_current_phase_deg_list[count_current][2][count_frequency])
            current_list_list.append(currents_single_frequency)
            phi_deg_list_list.append(phi_deg_single_frequency)

        # get the inductance
        inductance_dict = self.get_inductances(I0=1, op_frequency=hyst_frequency, skin_mesh_factor=1)

        # calculate hysteresis losses
        # use a single simulation
        self.generate_load_litz_approximation_parameters()
        self.excitation(frequency=hyst_frequency, amplitude_list=hyst_loss_amplitudes, phase_deg_list=hyst_loss_phases_deg, plot_interpolation=False)  # frequency and current
        self.check_model_mqs_condition()
        self.write_simulation_parameters_to_pro_files()
        self.generate_load_litz_approximation_parameters()
        self.simulate()
        self.calculate_and_write_log()  # TODO: reuse center tapped
        [p_hyst] = self.load_result(res_name="p_hyst")

        # calculate the winding losses
        self.excitation_sweep(frequency_list, current_list_list, phi_deg_list_list, inductance_dict=inductance_dict,
                              core_hyst_loss=float(p_hyst))

    def center_tapped_pre_study(self, time_current_vectors: List[List[List[float]]], plot_waveforms: bool = False,
                                fft_filter_value_factor: float = 0.01) -> Dict:
        """
        As magnetizing currents are often non-sinusoidal, some corrections in the simulation current waveforms
        are needed. This function calculates the new current waveforms for the center tapped study to get
        inductance values and so on.

        :param time_current_vectors: time-current vectors for primary and secondary
        :type time_current_vectors: List[List[List[float]]]
        :param plot_waveforms: True to watch the pre-calculated waveforms
        :type plot_waveforms: bool
        :param fft_filter_value_factor: Factor to filter frequencies from the fft. E.g. 0.01 [default] removes all amplitudes below 1 % of the maximum amplitude from the result-frequency list
        :type fft_filter_value_factor: float
        :return: new current waveform vector
        :rtype: Dict

        return dict:
        center_tapped_study_excitation = {
            "hysteresis": {
                "frequency": None,
                "transformer": {
                    "current_amplitudes": None,
                    "current_phases_deg": None
                },
                "choke": {
                    "current_amplitudes": None,
                    "current_phases_deg": None
                }
            },
            "linear_losses": {
                "frequencies": None,
                "current_amplitudes": None,
                "current_phases_deg": None
            }
        }
        """

        def hysteresis_loss_excitation(input_time_current_vectors):
            # collect simulation input parameters from time_current_vectors
            hyst_loss_amplitudes = []
            hyst_loss_phases_deg = []
            hyst_frequency = 1 / (input_time_current_vectors[0][0][-1])
            for time_current_vector in input_time_current_vectors:
                # collect hysteresis loss simulation input parameters
                hyst_loss_amplitudes.append(fr.max_value_from_value_vec(time_current_vector[1])[0])
                hyst_loss_phases_deg.append(
                    fr.phases_deg_from_time_current(time_current_vector[0], time_current_vector[1])[0])
            return hyst_frequency, hyst_loss_amplitudes, hyst_loss_phases_deg

        def split_hysteresis_loss_excitation_center_tapped(hyst_frequency, hyst_loss_amplitudes, hyst_loss_phases_deg):
            # print(f"{hyst_frequency, hyst_loss_amplitudes, hyst_loss_phases_deg = }")
            hyst_loss_amplitudes[-1] = hyst_loss_amplitudes[-1] / 2
            hyst_loss_amplitudes.append(hyst_loss_amplitudes[-1])
            hyst_loss_phases_deg.append(hyst_loss_phases_deg[-1])
            # print(f"{hyst_frequency, hyst_loss_amplitudes, hyst_loss_phases_deg = }")
            return hyst_frequency, hyst_loss_amplitudes, hyst_loss_phases_deg

        def split_time_current_vectors_center_tapped(time_current_vectors: List[List[List[float]]]):
            # print(f"{time_current_vectors = }")
            positive_secondary_current = np.copy(time_current_vectors[1][1])
            positive_secondary_current[positive_secondary_current < 0] = 0
            # print(f"{positive_secondary_current = }")
            negative_secondary_current = np.copy(time_current_vectors[1][1])
            negative_secondary_current[negative_secondary_current > 0] = 0
            # print(f"{negative_secondary_current = }")

            center_tapped_time_current_vectors = [time_current_vectors[0],
                                                  [time_current_vectors[1][0], positive_secondary_current],
                                                  [time_current_vectors[1][0], negative_secondary_current]]

            if plot_waveforms:
                plt.plot(time_current_vectors[1][0], negative_secondary_current, label="negative_secondary_current")
                plt.plot(time_current_vectors[1][0], positive_secondary_current, label="positive_secondary_current")
                plt.plot(time_current_vectors[0][0], time_current_vectors[0][1], label="primary_current")
                plt.xlabel("time / s")
                plt.ylabel("current / A")
                plt.grid()
                plt.legend()
                plt.show()

            return center_tapped_time_current_vectors

        def linear_loss_excitation(time_current_vectors: List[List[List[float]]], fft_filter_value_factor: float = 0.01):
            """
            Perform FFT to get the primary and secondary currents to calculate the wire losses.
            These losses can be 'linear added' to get the total winding losses.

            :param time_current_vectors: primary and secondary current waveforms over time
            :type time_current_vectors: List[List[List[float]]]
            :param fft_filter_value_factor: Factor to filter frequencies from the fft. E.g. 0.01 [default] removes all amplitudes below 1 % of the maximum amplitude from the result-frequency list
            :type fft_filter_value_factor: float
            """
            # winding losses
            frequency_current_phase_deg_list = []
            # collect winding losses simulation input parameters
            for time_current_vector in time_current_vectors:
                [frequency_list, amplitude, phi_rad] = ff.fft(time_current_vector, mode='time', filter_value_factor=fft_filter_value_factor)
                phi_deg = np.rad2deg(phi_rad)
                frequency_current_phase_deg_list.append([frequency_list, amplitude, phi_deg])

            # check if all frequency vectors include the same frequencies
            # WORKAROUND: if any frequency is not included in one of the vectors it is added with amplitude  = 0 and phase = 0
            # TODO: recalculate the fft at the "missing frequencies and add their values...
            all_frequencies = set()
            for count in range(len(frequency_current_phase_deg_list) - 1):
                if not np.array_equal(frequency_current_phase_deg_list[count][0],
                                      frequency_current_phase_deg_list[count + 1][0]):
                    # raise ValueError("Frequency vectors for different currents are not the same!")
                    # print("Frequency vectors for different currents are not the same!")
                    all_frequencies = all_frequencies | set(frequency_current_phase_deg_list[count][0]) | set(
                        frequency_current_phase_deg_list[count + 1][0])
                    # print(f"Original: {frequency_current_phase_deg_list = }")

            for frequency in list(all_frequencies):
                for count in range(0, len(frequency_current_phase_deg_list)):
                    if frequency not in frequency_current_phase_deg_list[count][0]:
                        ii = np.searchsorted(frequency_current_phase_deg_list[count][0], frequency)
                        frequency_current_phase_deg_list[count][0] = np.insert(
                            frequency_current_phase_deg_list[count][0], ii, frequency)
                        frequency_current_phase_deg_list[count][1] = np.insert(
                            frequency_current_phase_deg_list[count][1], ii, 0)
                        frequency_current_phase_deg_list[count][2] = np.insert(
                            frequency_current_phase_deg_list[count][2], ii, 0)
            # print(f"Corrected: {frequency_current_phase_deg_list = }")
            return frequency_list, frequency_current_phase_deg_list

        center_tapped_study_excitation = {
            "hysteresis": {
                "frequency": None,
                "transformer": {
                    "current_amplitudes": None,
                    "current_phases_deg": None
                },
                "choke": {
                    "current_amplitudes": None,
                    "current_phases_deg": None
                }
            },
            "linear_losses": {
                "frequencies": None,
                "current_amplitudes": None,
                "current_phases_deg": None
            }
        }

        # Hysteresis Loss Excitation
        time_current_vectors[1][1] = time_current_vectors[1][1] * (-1)
        hyst_frequency, hyst_loss_amplitudes, hyst_loss_phases_deg = hysteresis_loss_excitation(time_current_vectors)
        hyst_frequency, hyst_loss_amplitudes, hyst_loss_phases_deg = split_hysteresis_loss_excitation_center_tapped(
            hyst_frequency, hyst_loss_amplitudes, hyst_loss_phases_deg)
        center_tapped_study_excitation["hysteresis"]["frequency"] = hyst_frequency

        if plot_waveforms:
            i_1 = hyst_loss_amplitudes[0] * np.cos(
                time_current_vectors[0][0] * 2 * np.pi * hyst_frequency - np.deg2rad(hyst_loss_phases_deg[0]))
            i_2 = hyst_loss_amplitudes[1] * np.cos(
                time_current_vectors[0][0] * 2 * np.pi * hyst_frequency - np.deg2rad(hyst_loss_phases_deg[1]))
            plt.plot(time_current_vectors[0][0], i_1, label="i_1")
            plt.plot(time_current_vectors[0][0], i_2, "-", label="i_2")
            plt.xlabel("time / s")
            plt.ylabel("current / A")
            plt.grid()
            plt.legend()
            plt.show()

        # calculate hysteresis losses in the xfmr
        xfmr_scale = 1.7
        center_tapped_study_excitation["hysteresis"]["transformer"]["current_amplitudes"] = list(
            np.array(hyst_loss_amplitudes) * xfmr_scale)
        center_tapped_study_excitation["hysteresis"]["transformer"]["current_phases_deg"] = hyst_loss_phases_deg

        # calculate hysteresis losses in the choke
        choke_hyst_loss_amplitudes = hyst_loss_amplitudes
        choke_hyst_loss_amplitudes[1] = choke_hyst_loss_amplitudes[0] * 7
        choke_hyst_loss_amplitudes[2] = choke_hyst_loss_amplitudes[0] * 7
        center_tapped_study_excitation["hysteresis"]["choke"]["current_amplitudes"] = choke_hyst_loss_amplitudes
        center_tapped_study_excitation["hysteresis"]["choke"]["current_phases_deg"] = [0, 180, 180]

        # Linear Loss Excitation
        time_current_vectors = split_time_current_vectors_center_tapped(time_current_vectors)
        frequency_list, frequency_current_phase_deg_list = linear_loss_excitation(time_current_vectors, fft_filter_value_factor)

        if plot_waveforms:
            i_1 = hyst_loss_amplitudes[0] * np.cos(
                time_current_vectors[0][0] * 2 * np.pi * hyst_frequency - np.deg2rad(hyst_loss_phases_deg[0]))
            i_2 = hyst_loss_amplitudes[1] * np.cos(
                time_current_vectors[0][0] * 2 * np.pi * hyst_frequency - np.deg2rad(hyst_loss_phases_deg[1]))
            i_3 = hyst_loss_amplitudes[2] * np.cos(
                time_current_vectors[0][0] * 2 * np.pi * hyst_frequency - np.deg2rad(hyst_loss_phases_deg[2]))
            plt.plot(time_current_vectors[0][0], i_1, label="i_1")
            plt.plot(time_current_vectors[0][0], i_2, "-", label="i_2")
            plt.plot(time_current_vectors[0][0], i_3, "--", label="i_3")
            plt.xlabel("time / s")
            plt.ylabel("current / A")
            plt.grid()
            plt.legend()
            plt.show()

        # transfer format from fft()-output to excitation_sweep()-input
        current_list_list = []
        phi_deg_list_list = []
        for count_frequency, frequency in enumerate(frequency_list):
            currents_single_frequency = []
            phi_deg_single_frequency = []
            for count_current, _ in enumerate(time_current_vectors):
                currents_single_frequency.append(frequency_current_phase_deg_list[count_current][1][count_frequency])
                phi_deg_single_frequency.append(frequency_current_phase_deg_list[count_current][2][count_frequency])
            current_list_list.append(currents_single_frequency)
            phi_deg_list_list.append(phi_deg_single_frequency)
        center_tapped_study_excitation["linear_losses"]["frequencies"] = list(frequency_list)
        center_tapped_study_excitation["linear_losses"]["current_amplitudes"] = current_list_list
        center_tapped_study_excitation["linear_losses"]["current_phases_deg"] = phi_deg_list_list

        return center_tapped_study_excitation

    def stacked_core_center_tapped_study(self, center_tapped_study_excitation, number_primary_coil_turns: int = None,
                                         non_sine_hysteresis_correction: bool = False):
        """
        Comprehensive component analysis for center tapped transformers with dedicated choke.

        :param non_sine_hysteresis_correction: True to enable the non-sinusoidal hysteresis correction factor
        :param center_tapped_study_excitation:
        :param number_primary_coil_turns: number of primary coil turns. Needed due to a special trick to get the transformer losses without effect of the choke
        :type number_primary_coil_turns: int
        :return:
        """

        def factor_triangular_hysteresis_loss_iGSE(D, alpha):
            nominator = 2 * (D ** (1 - alpha) + (1 - D) ** (1 - alpha))
            theta = np.linspace(0, 2 * np.pi, 100)
            integrant = np.abs(np.cos(theta)) ** alpha
            denominator = np.pi ** (alpha - 1) * np.trapz(integrant, x=theta)
            return nominator / denominator

        # get the inductance
        inductance_dict = self.get_inductances(I0=1, skin_mesh_factor=1,
                                               op_frequency=center_tapped_study_excitation["hysteresis"]["frequency"],
                                               silent=self.silent)

        # Initialize the hysteresis losses with zero
        p_hyst = 0
        # print(f"{p_hyst = }")

        ps_primary_coil_turns = [150000 + i for i in range(number_primary_coil_turns)]
        self.overwrite_conductors_with_air(ps_primary_coil_turns)
        self.excitation(frequency=center_tapped_study_excitation["hysteresis"]["frequency"],
                        amplitude_list=center_tapped_study_excitation["hysteresis"]["transformer"][
                            "current_amplitudes"],
                        phase_deg_list=center_tapped_study_excitation["hysteresis"]["transformer"][
                            "current_phases_deg"],
                        plot_interpolation=False)
        self.write_simulation_parameters_to_pro_files()
        self.generate_load_litz_approximation_parameters()
        self.simulate()
        self.calculate_and_write_log()  # TODO: reuse center tapped

        log = self.read_log()
        for i in [1, 2, 3, 4]:
            res = log['single_sweeps'][0]['core_parts'][f'core_part_{i}']['hyst_losses']
            # print(f"core_part_{i} = {res}")
            p_hyst += res
        # print(f"{p_hyst = }")

        if non_sine_hysteresis_correction:
            # Correct the hysteresis loss for the triangular shaped flux density waveform
            # alpha_from_db, beta_from_db, k_from_db = mdb.MaterialDatabase(ff.silent).get_steinmetz(temperature=self.core.temperature, material_name=self.core.material, datasource="measurements",
            #                                                               datatype=mdb.MeasurementDataType.Steinmetz, measurement_setup="LEA_LK",interpolation_type="linear")
            # p_hyst = factor_triangular_hysteresis_loss_iGSE(D=0.5, alpha=alpha_from_db) * p_hyst
            # print(f"{p_hyst = }")

            ps_primary_coil_turns = [150000 + i for i in range(number_primary_coil_turns)]

        self.overwrite_air_conductors_with_conductors(list(np.array(ps_primary_coil_turns) + 1000000))
        self.excitation(frequency=center_tapped_study_excitation["hysteresis"]["frequency"],
                        amplitude_list=center_tapped_study_excitation["hysteresis"]["choke"]["current_amplitudes"],
                        phase_deg_list=center_tapped_study_excitation["hysteresis"]["choke"]["current_phases_deg"],
                        plot_interpolation=False)
        self.write_simulation_parameters_to_pro_files()
        self.generate_load_litz_approximation_parameters()
        self.simulate()
        self.calculate_and_write_log()  # TODO: reuse center tapped

        log = self.read_log()
        for i in [3, 4, 5]:
            res = log['single_sweeps'][0]['core_parts'][f'core_part_{i}']['hyst_losses']
            # print(f"core_part_{i} = {res}")
            p_hyst += res

        # print(f"{p_hyst = }")

        # calculate the winding losses # TODO: avoid meshing twice
        self.excitation_sweep(center_tapped_study_excitation["linear_losses"]["frequencies"],
                              center_tapped_study_excitation["linear_losses"]["current_amplitudes"],
                              center_tapped_study_excitation["linear_losses"]["current_phases_deg"],
                              inductance_dict=inductance_dict, core_hyst_loss=float(p_hyst))

    #  -  -  -  -  -  -  -  -  -  -  -  -  -  -  -  -  -  -  -  -  -  -  -  -  -  -  -  -  -  -  -  -  -  -  -  -  -  -
    # Post-Processing
    def get_inductances(self, I0: float, op_frequency: float = 0, skin_mesh_factor: float = 1,
                        visualize_last_fem_simulation: bool = False, silent: bool = False):
        """
        Performs 'open' simulations with input current for each winding and calculates the inductance matrix and
        the primary concentrated equivalent circuit.

        * 2 winding transformer:
            - inductance matrix: L_1_1, L_2_2 and M
            - primary concentrated equivalent circuits: n_conc, L_s_conc and L_h_conc

        * 3 winding transformer
            - inductance matrix: L_1_1, L_2_2, L_3_3, M_12, M_13 and M_23
            - Stray Inductance with 'Turns Ratio' n as 'Transformation Ratio' n2 and n3: L_s1, L_s2, L_s3 and L_h

        :param visualize_last_fem_simulation: Show last FEM simulation result. Defaults to False.
        :type visualize_last_fem_simulation: bool
        :param skin_mesh_factor:
        :type skin_mesh_factor: bool
        :param I0: exciting peak current in A. For all transformers, this value is used in all windings.
        :type I0: float
        :param op_frequency: operating frequency in Hz
        :type op_frequency: float
        :param silent: True for not terminal output
        :type silent: bool
        """
        if len(self.windings) == 1:
            raise NotImplementedError(
                "For inductor, this function will not be implemented. See 'flux_over_current' in 'log_electro_magnetic.json' ")

        else:
            # Data-generation with FEM simulations
            self.high_level_geo_gen(frequency=op_frequency, skin_mesh_factor=skin_mesh_factor)
            frequencies, currents, phases = ff.create_open_circuit_excitation_sweep(I0, len(self.windings),
                                                                                    op_frequency)
            self.excitation_sweep(frequency_list=frequencies, current_list_list=currents, phi_deg_list_list=phases,
                                  show_last_fem_simulation=visualize_last_fem_simulation)

            # Post-Processing
            log = self.read_log()
            self_inductances = ff.get_self_inductances_from_log(log)
            flux_linkages = ff.get_flux_linkages_from_log(log)
            coupling_matrix = ff.get_coupling_matrix(flux_linkages)
            mean_coupling_factors = ff.get_mean_coupling_factors(coupling_matrix)
            inductance_matrix = ff.get_inductance_matrix(self_inductances, mean_coupling_factors, coupling_matrix)

            if not silent:
                ff.visualize_self_inductances(self_inductances, flux_linkages, silent=self.silent)
                ff.visualize_self_resistances(self_inductances, flux_linkages, op_frequency, silent=self.silent)
                ff.visualize_flux_linkages(flux_linkages, silent=self.silent)
                # visualize_coupling_factors(coupling_matrix)
                ff.visualize_mean_coupling_factors(mean_coupling_factors, silent=self.silent)
                # visualize_mean_mutual_inductances(inductance_matrix)
                # visualize_mutual_inductances(self_inductances, coupling_matrix)
                ff.visualize_inductance_matrix(inductance_matrix, silent=self.silent)
                # print(np.array(inductance_matrix).real)
                # print("")
                # print(np.array(inductance_matrix).imag)

        if len(self.windings) == 2:
            # Self inductances
            self.L_1_1 = self_inductances[0].real
            self.L_2_2 = self_inductances[1].real

            # Main/Counter Inductance
            self.M = inductance_matrix[0][1].real

            # Mean coupling factor
            k = mean_coupling_factors[0][1]

            # # 2 winding transformer
            # # Turns Ratio n=N1/N2
            # primary_turns = 0
            # secondary_turns = 0
            # for ww in self.winding_windows:
            #     for vww in ww.virtual_winding_windows:
            #         primary_turns += vww.turns[0]
            #         secondary_turns += vww.turns[1]
            # n = primary_turns / secondary_turns
            #
            # self.femmt_print(f"\n"
            #                f"Turns Ratio:\n"
            #                f"n = {n}\n"
            #                )
            #
            #
            # l_s1 = self.L_1_1 - self.M * n
            # l_s2 = self.L_2_2 - self.M / n
            # l_h = self.M * n
            # self.femmt_print(f"\n"
            #                f"T-ECD (primary side transformed):\n"
            #                f"[Underdetermined System: 'Transformation Ratio' := 'Turns Ratio']\n"
            #                f"    - Transformation Ratio: n\n"
            #                f"    - Primary Side Stray Inductance: L_s1\n"
            #                f"    - Secondary Side Stray Inductance: L_s2\n"
            #                f"    - Primary Side Main Inductance: L_h\n"
            #                f"n := n = {n}\n"
            #                f"L_s1 = L_1_1 - M * n = {l_s1}\n"
            #                f"L_s2 = L_2_2 - M / n = {l_s2}\n"
            #                f"L_h = M * n = {l_h}\n"
            #                )

            # Stray Inductance concentrated on Primary Side
            self.n_conc = self.M / self.L_2_2
            self.L_s_conc = (1 - k ** 2) * self.L_1_1
            self.L_h_conc = self.M ** 2 / self.L_2_2

            self.femmt_print(f"\n"
                             f"T-ECD (primary side concentrated):\n"
                             f"[Underdetermined System: n := M / L_2_2  -->  L_s2 = L_2_2 - M / n = 0]\n"
                             f"    - Transformation Ratio: n\n"
                             f"    - (Primary) Stray Inductance: L_s1\n"
                             f"    - Primary Side Main Inductance: L_h\n"
                             f"n := M / L_2_2 = k * Sqrt(L_1_1 / L_2_2) = {self.n_conc}\n"
                             f"L_s1 = (1 - k^2) * L_1_1 = {self.L_s_conc}\n"
                             f"L_h = M^2 / L_2_2 = k^2 * L_1_1 = {self.L_h_conc}\n"
                             )

            inductance = TransformerInductance(
                l_h_conc=self.L_h_conc,
                l_s_conc=self.L_s_conc,
                n_conc=self.n_conc,
                M=self.M,
                L_1_1=self.L_1_1,
                L_2_2=self.L_2_2,
            )

            return dataclasses.asdict(inductance)

        if len(self.windings) == 3:
            # Self inductances
            self.L_1_1 = self_inductances[0].real
            self.L_2_2 = self_inductances[1].real
            self.L_3_3 = self_inductances[2].real

            # Main/Counter Inductance
            self.M_12 = inductance_matrix[0][1].real
            self.M_13 = inductance_matrix[0][2].real
            self.M_23 = inductance_matrix[1][2].real

            # Stray Inductance with 'Turns Ratio' n as 'Transformation Ratio' n2 and n3
            self.L_s1 = self.L_1_1 - (self.M_12 * self.M_13) / self.M_23
            self.L_s2 = self.L_2_2 - (self.M_12 * self.M_23) / self.M_13
            self.L_s3 = self.L_3_3 - (self.M_13 * self.M_23) / self.M_12
            self.L_h = (self.M_12 * self.M_13) / self.M_23
            self.n_12 = np.sqrt(self.L_1_1 / self.L_2_2)  # self.M_13 / self.M_23
            self.n_13 = np.sqrt(self.L_1_1 / self.L_3_3)  # self.M_12 / self.M_23
            self.n_23 = np.sqrt(self.L_2_2 / self.L_3_3)

            # Shortcut Inductances
            self.L_s12 = self.L_s1 + self.n_12 ** 2 * self.L_s2
            self.L_s13 = self.L_s1 + self.n_13 ** 2 * self.L_s3
            self.L_s23 = self.L_s2 + (self.n_13 / self.n_12) ** 2 * self.L_s3

            self.femmt_print(f"\n"
                             f"T-ECD (Lh on primary side):\n"
                             f"    - Primary Side Stray Inductance: L_s1\n"
                             f"    - Secondary Side Stray Inductance: L_s2\n"
                             f"    - Tertiary Side Stray Inductance: L_s3\n"
                             f"    - Transformation Ratio with respect to the primary and the Secondary: n2\n"
                             f"    - Transformation Ratio with respect to the primary and the Tertiary: n3\n"
                             f"    - Primary Side Main Inductance: L_h\n"
                             f"L_s1 = L_1_1 - M_12 * M_13 / M_23 = {self.L_s1}\n"
                             f"L_s2 = L_2_2 - M_12 * M_23 / M_13 = {self.L_s2}\n"
                             f"L_s3 = L_3_3 - M_13 * M_23 / M_12 = {self.L_s3}\n"
                             f"n_12 = np.sqrt(self.L_1_1/self.L_2_2) = {self.n_12}\n"
                             f"n_13 = np.sqrt(self.L_1_1/self.L_3_3) = {self.n_13}\n"
                             f"n_23 = np.sqrt(self.L_2_2/self.L_3_3) = {self.n_23}\n"
                             f"L_h = M_12 * M_13 / M_23 = {self.L_h}\n\n"
                             f"Shortcut Inductances L_snm measured on winding n with short applied to winding m\n"
                             f"L_s12 = L_s1 + n_12**2 * L_s2 = {self.L_s12}\n"
                             f"L_s13 = L_s1 + n_13**2 * L_s3 = {self.L_s13}\n"
                             f"L_s23 = L_s2 + (n_13/n_12)**2 * L_s3 = {self.L_s23}\n"
                             )
            """
            # Stray Inductance concentrated on Primary Side
            self.n_conc = self.M / self.L_2_2
            self.L_s_conc = (1 - k ** 2) * self.L_1_1
            self.L_h_conc = self.M ** 2 / self.L_2_2

            self.femmt_print(f"\n"
                f"T-ECD (primary side concentrated):\n"
                f"[Underdetermined System: n := M / L_2_2  -->  L_s2 = L_2_2 - M / n = 0]\n"
                f"    - Transformation Ratio: n\n"
                f"    - (Primary) Stray Inductance: L_s1\n"
                f"    - Primary Side Main Inductance: L_h\n"
                f"n := M / L_2_2 = k * Sqrt(L_1_1 / L_2_2) = {self.n_conc}\n"
                f"L_s1 = (1 - k^2) * L_1_1 = {self.L_s_conc}\n"
                f"L_h = M^2 / L_2_2 = k^2 * L_1_1 = {self.L_h_conc}\n"
                )
            """

            inductances = ThreeWindingTransformerInductance(
                M_12=self.M_12,
                M_13=self.M_13,
                M_23=self.M_23,
                L_s1=self.L_s1,
                L_s2=self.L_s2,
                L_s3=self.L_s3,
                L_h=self.L_h,
                n_12=self.n_12,
                n_13=self.n_13,
                n_23=self.n_23,
                L_s12=self.L_s12,
                L_s13=self.L_s13,
                L_s23=self.L_s23
            )
            return dataclasses.asdict(inductances)

        # self.visualize()

    def get_steinmetz_loss(self, peak_current: float = None, ki: float = 1, alpha: float = 1.2, beta: float = 2.2,
                           t_rise: float = 3e-6, t_fall: float = 3e-6,
                           f_switch: float = 100000, skin_mesh_factor: float = 0.5):

        """

        :param skin_mesh_factor:
        :param peak_current:
        :param ki:
        :param alpha:
        :param beta:
        :param t_rise:
        :param t_fall:
        :param f_switch:
        """
        peak_current = peak_current or [10, 10]

        self.core.steinmetz_loss = 1
        self.Ipeak = peak_current
        self.ki = ki
        self.alpha = alpha
        self.beta = beta
        self.t_rise = t_rise
        self.t_fall = t_fall
        self.f_switch = f_switch

        # TODO:
        #  - ki calculation
        #  - all piecewise linear functions (t_1, t_2, ... with for loop in .pro file)

        # Call Simulation
        # self.high_level_geo_gen(frequency=0, skin_mesh_factor=skin_mesh_factor)
        # self.mesh.generate_mesh()
        self.excitation(frequency=f_switch, amplitude_list=peak_current,
                        phase_deg_list=[0, 180])  # frequency and current
        self.check_model_mqs_condition()
        self.write_simulation_parameters_to_pro_files()

    def write_electro_magnetic_parameter_pro(self):
        """
        Write materials and other parameters to the "Parameter.pro" file.
        This file is generated by python and is read by gmsh to hand over some parameters.

        Source for the parameters is the MagneticComponent object.
        """
        text_file = open(os.path.join(self.file_data.electro_magnetic_folder_path, "Parameter.pro"), "w")

        # Magnetic Component Type
        if self.component_type == ComponentType.Inductor:
            text_file.write(f"Number_of_Windings = {len(self.windings)};\n")

        if self.component_type == ComponentType.Transformer:
            text_file.write(f"Number_of_Windings = {len(self.windings)};\n")

        if self.component_type == ComponentType.IntegratedTransformer:
            text_file.write(f"Number_of_Windings = {len(self.windings)};\n")

        # Frequency
        text_file.write("Freq = %s;\n" % self.frequency)
        text_file.write(f"delta = {self.delta};\n")

        # Core Loss
        text_file.write(f"Flag_Steinmetz_loss = {self.core.steinmetz_loss};\n")
        text_file.write(f"Flag_Generalized_Steinmetz_loss = {self.core.generalized_steinmetz_loss};\n")

        if self.core.sigma != 0 and self.core.sigma is not None:
            text_file.write(f"Flag_Conducting_Core = 1;\n")
            if isinstance(self.core.sigma, str):
                # TODO: Make following definition general
                # self.core.sigma = 2 * np.pi * self.frequency * epsilon_0 * f_N95_er_imag(f=self.frequency) + 1 / 6
                self.core.sigma = 1 / 6
            text_file.write(f"sigma_core = {self.core.sigma.real};\n")
            text_file.write(f"sigma_core_imag = {self.core.sigma.imag};\n")
        else:
            text_file.write(f"Flag_Conducting_Core = 0;\n")

        if self.core.steinmetz_loss:
            text_file.write(f"ki = {self.core.ki};\n")
            text_file.write(f"alpha = {self.core.alpha};\n")
            text_file.write(f"beta = {self.core.beta};\n")
        if self.core.generalized_steinmetz_loss:
            text_file.write(f"t_rise = {self.t_rise};\n")
            text_file.write(f"t_fall = {self.t_fall};\n")
            text_file.write(f"f_switch = {self.f_switch};\n")

        # Conductor specific definitions
        for winding_number in range(len(self.windings)):
            # -- Control Flags --
            if self.flag_excitation_type == 'current':
                text_file.write(f"Flag_ImposedVoltage = 0;\n")
            if self.flag_excitation_type == 'voltage':
                text_file.write(f"Flag_ImposedVoltage = 1;\n")
            if self.windings[winding_number].conductor_type == ConductorType.RoundLitz:
                text_file.write(f"Flag_HomogenisedModel_{winding_number + 1} = 1;\n")
            else:
                text_file.write(f"Flag_HomogenisedModel_{winding_number + 1} = 0;\n")

            # -- Geometry --
            # Core Parts
            text_file.write(f"nCoreParts = {len(self.mesh.plane_surface_core)};\n")

            turns = ff.get_number_of_turns_of_winding(winding_windows=self.winding_windows, windings=self.windings,
                                                      winding_number=winding_number)

            if self.windings[winding_number].parallel:
                text_file.write(f"NbrCond_{winding_number + 1} = 1;\n")
                text_file.write(f"AreaCell_{winding_number + 1} = {self.windings[winding_number].a_cell * turns};\n")
            else:
                text_file.write(f"NbrCond_{winding_number + 1} = {turns};\n")
                text_file.write(f"AreaCell_{winding_number + 1} = {self.windings[winding_number].a_cell};\n")

            # For stranded Conductors:
            # text_file.write(f"NbrstrandedCond = {self.turns};\n")  # redundant
            if self.windings[winding_number].conductor_type == ConductorType.RoundLitz:
                text_file.write(f"NbrStrands_{winding_number + 1} = {self.windings[winding_number].n_strands};\n")
                text_file.write(f"Fill_{winding_number + 1} = {self.windings[winding_number].ff};\n")
                # ---
                # Litz Approximation Coefficients were created with 4 layers
                # That's why here a hard-coded 4 is implemented
                # text_file.write(f"NbrLayers{num+1} = {self.n_layers[num]};\n")
                text_file.write(f"NbrLayers_{winding_number + 1} = 4;\n")

            text_file.write(f"Rc_{winding_number + 1} = {self.windings[winding_number].conductor_radius};\n")

            # -- Excitation --
            # Imposed current, current density or voltage
            if self.flag_excitation_type == 'current':
                text_file.write(f"Val_EE_{winding_number + 1} = {abs(self.current[winding_number])};\n")
                text_file.write(f"Phase_{winding_number + 1} = {np.deg2rad(self.phase_deg[winding_number])};\n")
                text_file.write(
                    f"Parallel_{winding_number + 1} = {int(self.windings[winding_number].parallel == True)};\n")

            if self.flag_excitation_type == 'current_density':
                text_file.write(f"Val_EE_{winding_number + 1} = {self.current_density[winding_number]};\n")
                raise NotImplementedError

            if self.flag_excitation_type == 'voltage':
                text_file.write(f"Val_EE_{winding_number + 1} = {self.voltage[winding_number]};\n")
                raise NotImplementedError

            self.femmt_print(f"Cell surface area: {self.windings[winding_number].a_cell} \n"
                             f"Reduced frequency: {self.red_freq[winding_number]}")

            if self.red_freq[winding_number] > 1.25 and self.windings[
                winding_number].conductor_type == ConductorType.RoundLitz:
                # TODO: Allow higher reduced frequencies
                self.femmt_print(f"Litz Coefficients only implemented for X<=1.25")
                raise Warning
            # Reduced Frequency
            text_file.write(f"Rr_{winding_number + 1} = {self.red_freq[winding_number]};\n")

            # Material Properties
            # Conductor Material
            text_file.write(f"sigma_winding_{winding_number + 1} = {self.windings[winding_number].cond_sigma};\n")

        # -- Materials --

        # Nature Constants
        text_file.write(f"mu0 = 4.e-7 * Pi;\n")
        text_file.write(f"nu0 = 1 / mu0;\n")
        text_file.write(f"e0 = {epsilon_0};\n")

        # Material Properties

        # Core Material
        # if self.frequency == 0:
        if self.core.non_linear:
            text_file.write(f"Flag_NL = 1;\n")
            text_file.write(
                f"Core_Material = {self.core.material};\n")  # relative permeability is defined at simulation runtime            text_file.write(f"Flag_NL = 0;\n")
        else:
            text_file.write(f"Flag_NL = 0;\n")
            text_file.write(f"mur = {self.core.mu_r_abs};\n")  # mur is predefined to a fixed value
            if self.core.permeability_type == PermeabilityType.FromData:
                text_file.write(f"Flag_Permeability_From_Data = 1;\n")  # mur is predefined to a fixed value
            else:
                text_file.write(f"Flag_Permeability_From_Data = 0;\n")  # mur is predefined to a fixed value
            if self.core.permeability_type == PermeabilityType.FixedLossAngle:
                text_file.write(
                    f"phi_mu_deg = {self.core.phi_mu_deg};\n")  # loss angle for complex representation of hysteresis loss
                text_file.write(
                    f"mur_real = {self.core.mu_r_abs * np.cos(np.deg2rad(self.core.phi_mu_deg))};\n")  # Real part of complex permeability
                text_file.write(
                    f"mur_imag = {self.core.mu_r_abs * np.sin(np.deg2rad(self.core.phi_mu_deg))};\n")  # Imaginary part of complex permeability
                text_file.write(
                    f"Flag_Fixed_Loss_Angle = 1;\n")  # loss angle for complex representation of hysteresis loss
            else:
                text_file.write(
                    f"Flag_Fixed_Loss_Angle = 0;\n")  # loss angle for complex representation of hysteresis loss

        # if self.frequency != 0:
        #    text_file.write(f"Flag_NL = 0;\n")
        #    text_file.write(f"mur = {self.core.mu_rel};\n")

        text_file.close()

    def write_electro_magnetic_post_pro(self):
        """
        """
        text_file = open(os.path.join(self.file_data.electro_magnetic_folder_path, "postquantities.pro"), "w")

        # This is needed because the f string cant contain a \ in {}
        backslash = "\\"

        text_file.write(f"DirRes = \"{self.file_data.results_folder_path.replace(backslash, '/')}/\";\n")
        text_file.write(f"DirResFields = \"{self.file_data.e_m_fields_folder_path.replace(backslash, '/')}/\";\n")
        text_file.write(f"DirResVals = \"{self.file_data.e_m_values_folder_path.replace(backslash, '/')}/\";\n")
        text_file.write(
            f"DirResValsCore = \"{self.file_data.e_m_values_folder_path.replace(backslash, '/')}/core_parts/\";\n")
        for i in range(1, len(self.windings) + 1):
            text_file.write(
                f"DirResValsWinding_{i} = \"{self.file_data.e_m_values_folder_path.replace(backslash, '/')}/Winding_{i}/\";\n")
            # text_file.write(f"DirResValsSecondary = \"{self.file_data.e_m_values_folder_path.replace(backslash, '/')}/Secondary/\";\n")
            # text_file.write(f"DirResValsTertiary = \"{self.file_data.e_m_values_folder_path.replace(backslash, '/')}/Tertiary/\";\n")
        text_file.write(f"DirResCirc = \"{self.file_data.e_m_circuit_folder_path.replace(backslash, '/')}/\";\n")
        text_file.write(f"OptionPos = \"{self.file_data.results_folder_path.replace(backslash, '/')}/option.pos\";\n")
        text_file.write(
            f"DirStrandCoeff = \"{self.file_data.e_m_strands_coefficients_folder_path.replace(backslash, '/')}/\";\n")

        # Visualisation
        if self.plot_fields == "standard":
            text_file.write(f"Flag_show_standard_fields = 1;\n")
        else:
            text_file.write(f"Flag_show_standard_fields = 0;\n")

        text_file.close()

    def calculate_and_write_log(self, sweep_number: int = 1, currents: List = None, frequencies: List = None,
                                inductance_dict: dict = None, core_hyst_losses: float = None):
        """
        Method reads back the results from the .dat result files created by the ONELAB simulation client and stores
        them in a result dictionary (JSON log file).

        This file includes:
         * results (losses, ...) of the simulation
         * geometry parameters of the given simulation
         * optional parameters can be added to the log, like the inductance values or the core hysteresis losses from
                    external simulations

        :param sweep_number: Number of sweep iterations that were done before. For a single simulation sweep_number = 1
        :type sweep_number: int
        :param currents: Current values of the sweep iterations. Not needed for single simulation
        :type currents: list
        :param frequencies: frequencies values of the sweep iterations. Not needed for single simulation
        :type frequencies: list
        :param inductance_dict: Optional inductance dict to include in the logfile.
        :type inductance_dict: dict
        :param core_hyst_losses: Optional core hysteresis losses value from another simulation. If a value is given, the external value is used in the result-log. Otherwise, the hysteresis losses of the fundamental frequency is used
        :type core_hyst_losses: float
        """
        # ---- Print simulation results ----

        fundamental_index = 0  # index of the fundamental frequency

        # create the dictionary used to log the result data
        #   - 'single_sweeps' contains a list of n=sweep_number sweep_dicts
        #   - 'total_losses' contains the sums of all sweeps
        #       - in case complex core parameters are used:
        #           - hysteresis losses are taken only from fundamental frequency
        #               - fundamental frequency is the smallest frequency != 0
        #   - 'simulation_settings' contains the simulation configuration (for more info see encode_settings())

        log_dict = {"single_sweeps": [], "total_losses": {}, "simulation_settings": {}}

        for sweep_run in range(0, sweep_number):
            # create dictionary sweep_dict with 'Winding' as a list of m=n_windings winding_dicts.
            # Single values, received during one of the n=sweep_number simulations, are added as 'core_eddy_losses' etc.
            sweep_dict = {}

            # Frequencies
            if sweep_number > 1:
                # sweep_simulation -> get frequencies from passed currents
                sweep_dict["f"] = frequencies[sweep_run]
                fundamental_index = np.argmin(np.ma.masked_where(np.array(frequencies) == 0, np.array(frequencies)))
            else:
                # single_simulation -> get frequency from instance variable
                sweep_dict["f"] = self.frequency

            # Winding names are needed to find the logging path
            winding_name = ["Winding_" + str(i) for i in range(1, len(self.windings) + 1)]

            for winding_number in range(len(self.windings)):

                # Create empty winding dictionary
                # create dictionary winding_dict with 'turn_losses' as list of the j=number_turns turn losses.
                # Single values related to one winding are added as 'winding_losses' etc.
                winding_dict = {"turn_losses": [],
                                "flux": [],
                                "flux_over_current": [],
                                # "mag_field_energy": [],
                                "V": []}

                # Number turns
                turns = ff.get_number_of_turns_of_winding(winding_windows=self.winding_windows, windings=self.windings,
                                                          winding_number=winding_number)

                winding_dict["number_turns"] = turns

                # Currents
                if sweep_number > 1:
                    # sweep_simulation -> get currents from passed currents
                    complex_current_phasor = currents[sweep_run][winding_number]
                else:
                    # single_simulation -> get current from instance variable
                    complex_current_phasor = self.current[winding_number]

                # Store complex value as list in json (because json is not natively capable of complex values)
                winding_dict["I"] = [complex_current_phasor.real, complex_current_phasor.imag]

                # Case litz: Load homogenized results
                if self.windings[winding_number].conductor_type == ConductorType.RoundLitz:
                    winding_dict["winding_losses"] = \
                    self.load_result(res_name=f"j2H_{winding_number + 1}", last_n=sweep_number)[sweep_run]
                    for turn in range(0, winding_dict["number_turns"]):
                        winding_dict["turn_losses"].append(
                            self.load_result(res_name=winding_name[winding_number] + f"/Losses_turn_{turn + 1}",
                                             last_n=sweep_number)[sweep_run])

                # Case Solid: Load results, (pitfall for parallel windings results are only stored in one turn!)
                else:
                    winding_dict["winding_losses"] = \
                    self.load_result(res_name=f"j2F_{winding_number + 1}", last_n=sweep_number)[sweep_run]
                    if self.windings[winding_number].parallel:
                        winding_dict["turn_losses"].append(
                            self.load_result(res_name=winding_name[winding_number] + f"/Losses_turn_{1}",
                                             last_n=sweep_number)[sweep_run])
                    else:
                        for turn in range(0, winding_dict["number_turns"]):
                            winding_dict["turn_losses"].append(
                                self.load_result(res_name=winding_name[winding_number] + f"/Losses_turn_{turn + 1}",
                                                 last_n=sweep_number)[sweep_run])

                # Magnetic Field Energy
                # winding_dict["mag_field_energy"].append(self.load_result(res_name=f"ME", last_n=sweep_number)[sweep_run])
                # winding_dict["mag_field_energy"].append(self.load_result(res_name=f"ME", part="imaginary", last_n=sweep_number)[sweep_run])

                # Voltage
                winding_dict["V"].append(
                    self.load_result(res_name=f"Voltage_{winding_number + 1}", part="real", last_n=sweep_number)[
                        sweep_run])
                winding_dict["V"].append(
                    self.load_result(res_name=f"Voltage_{winding_number + 1}", part="imaginary", last_n=sweep_number)[
                        sweep_run])
                complex_voltage_phasor = complex(winding_dict["V"][0], winding_dict["V"][1])

                # Inductance
                # winding_dict["self_inductance"].append(self.load_result(res_name=f"L_{winding + 1}{winding + 1}", part="real", last_n=sweep_number)[sweep_run])
                # winding_dict["self_inductance"].append(self.load_result(res_name=f"L_{winding + 1}{winding + 1}", part="imaginary", last_n=sweep_number)[sweep_run])
                # Inductance from voltage

                if complex_current_phasor == 0 or sweep_dict["f"] == 0:  # if-statement to avoid div by zero error
                    winding_dict["flux_over_current"] = [0, 0]
                else:
                    winding_dict["flux_over_current"].append((complex_voltage_phasor / (
                                complex(0, 1) * 2 * np.pi * complex_current_phasor * sweep_dict["f"])).real)
                    winding_dict["flux_over_current"].append((complex_voltage_phasor / (
                                complex(0, 1) * 2 * np.pi * complex_current_phasor * sweep_dict["f"])).imag)

                # Flux
                winding_dict["flux"].append(
                    self.load_result(res_name=f"Flux_Linkage_{winding_number + 1}", last_n=sweep_number)[sweep_run])
                winding_dict["flux"].append(
                    self.load_result(res_name=f"Flux_Linkage_{winding_number + 1}", part="imaginary",
                                     last_n=sweep_number)[sweep_run])
                # Flux from voltage
                # winding_dict["flux"].append((complex(winding_dict["self_inductance"][-2], winding_dict["self_inductance"][-1])*self.current[winding]).real)  # (L*I).real
                # winding_dict["flux"].append((complex(winding_dict["self_inductance"][-2], winding_dict["self_inductance"][-1])*self.current[winding]).imag)  # (L*I).imag

                # Power
                # using 'winding_dict["V"][0]' to get first element (real part) of V. Use winding_dict["I"][0] to avoid typeerror
                winding_dict["P"] = (complex_voltage_phasor * complex_current_phasor.conjugate() / 2).real
                winding_dict["Q"] = (complex_voltage_phasor * complex_current_phasor.conjugate() / 2).imag
                winding_dict["S"] = np.sqrt(winding_dict["P"] ** 2 + winding_dict["Q"] ** 2)

                sweep_dict[f"winding{winding_number + 1}"] = winding_dict

            # Core losses TODO: Choose between Steinmetz or complex core losses
            sweep_dict["core_eddy_losses"] = self.load_result(res_name="CoreEddyCurrentLosses", last_n=sweep_number)[
                sweep_run]
            sweep_dict["core_hyst_losses"] = self.load_result(res_name="p_hyst", last_n=sweep_number)[sweep_run]

            # Core Part losses
            # If there are multiple core parts, calculate losses for each part individually
            # the core losses are caluclated by summing the eddy and hyst losses
            if len(self.mesh.plane_surface_core) > 1:
                sweep_dict["core_parts"] = {}
                for i in range(0, len(self.mesh.plane_surface_core)):
                    sweep_dict["core_parts"][f"core_part_{i + 1}"] = {}
                    sweep_dict["core_parts"][f"core_part_{i + 1}"]["eddy_losses"] = \
                    self.load_result(res_name=f"core_parts/CoreEddyCurrentLosses_{i + 1}", last_n=sweep_number)[sweep_run]
                    sweep_dict["core_parts"][f"core_part_{i + 1}"]["hyst_losses"] = \
                    self.load_result(res_name=f"core_parts/p_hyst_{i + 1}", last_n=sweep_number)[sweep_run]
                    # finding the total losses for every core_part
                    eddy = sweep_dict["core_parts"][f"core_part_{i + 1}"]["eddy_losses"]
                    hyst = sweep_dict["core_parts"][f"core_part_{i + 1}"]["hyst_losses"]
                    sweep_dict["core_parts"][f"core_part_{i + 1}"][f"total_core_part_{i + 1}"] = eddy + hyst

            # For a single core part, total losses are simply the sum of eddy and hysteresis losses
            else:
                # if I have only one core_part
                sweep_dict["core_parts"] = {}  # parent dictionary is initialized first
                sweep_dict["core_parts"]["core_part_1"] = {}
                sweep_dict["core_parts"]["core_part_1"]["total_core_part_1"] = sweep_dict["core_eddy_losses"] + sweep_dict["core_hyst_losses"]

            # Sum losses of all windings of one single run
            sweep_dict["all_winding_losses"] = sum(
                sweep_dict[f"winding{d + 1}"]["winding_losses"] for d in range(len(self.windings)))

            log_dict["single_sweeps"].append(sweep_dict)

        # Total losses of excitation sweep
        # Sum losses of all sweep runs. For core losses just use hyst_losses of the fundamental frequency.
        # Also needed as excitation for steady state thermal simulations

        # Single Windings
        for winding_number in range(len(self.windings)):
            # Number of turns per conductor
            turns = 0
            for ww in self.winding_windows:
                for vww in ww.virtual_winding_windows:
                    for conductor in vww.windings:
                        if conductor.winding_number == winding_number:
                            turns += vww.turns[conductor.winding_number]

            log_dict["total_losses"][f"winding{winding_number + 1}"] = {
                "total": sum(sum(log_dict["single_sweeps"][d][f"winding{winding_number + 1}"]["turn_losses"]) for d in
                             range(len(log_dict["single_sweeps"]))),
                "turns": []
            }
            if self.windings[winding_number].parallel:
                log_dict["total_losses"][f"winding{winding_number + 1}"]["turns"].append(
                    sum(log_dict["single_sweeps"][d][f"winding{winding_number + 1}"]["turn_losses"][0] for d in
                        range(len(log_dict["single_sweeps"]))))
            else:
                for turn in range(0, turns):
                    log_dict["total_losses"][f"winding{winding_number + 1}"]["turns"].append(
                        sum(log_dict["single_sweeps"][d][f"winding{winding_number + 1}"]["turn_losses"][turn] for d in
                            range(len(log_dict["single_sweeps"]))))

        # Winding (all windings)
        log_dict["total_losses"]["all_windings"] = sum(
            log_dict["single_sweeps"][d]["all_winding_losses"] for d in range(len(log_dict["single_sweeps"])))

        # Core
        log_dict["total_losses"]["eddy_core"] = sum(
            log_dict["single_sweeps"][d]["core_eddy_losses"] for d in range(len(log_dict["single_sweeps"])))
        # In the total losses calculation, individual core part losses are also accounted for
        if len(self.mesh.plane_surface_core) > 1:
            for i in range(len(self.mesh.plane_surface_core)):
                log_dict["total_losses"][f"total_core_part_{i + 1}"] = sweep_dict["core_parts"][f"core_part_{i + 1}"][
                    f"total_core_part_{i + 1}"]
        # If there is only one core part, set its total losses directly
        if len(self.mesh.plane_surface_core) == 1:

            log_dict["total_losses"]["total_core_part_1"] = sweep_dict["core_parts"]["core_part_1"]["total_core_part_1"]


        if isinstance(core_hyst_losses, float) or isinstance(core_hyst_losses, int):
            log_dict["total_losses"]["hyst_core_fundamental_freq"] = core_hyst_losses
        elif core_hyst_losses is not None:
            raise ValueError("External core hysteresis losses are given in non-float format")
        else:
            log_dict["total_losses"]["hyst_core_fundamental_freq"] = log_dict["single_sweeps"][fundamental_index][
                "core_hyst_losses"]

        # Total losses of inductive component according to single or sweep simulation
        log_dict["total_losses"]["core"] = log_dict["total_losses"]["hyst_core_fundamental_freq"] + \
                                           log_dict["total_losses"]["eddy_core"]

        log_dict["total_losses"]["total_losses"] = log_dict["total_losses"]["hyst_core_fundamental_freq"] + \
                                                   log_dict["total_losses"]["eddy_core"] + log_dict["total_losses"][
                                                       "all_windings"]

        # ---- Introduce calculations for writing the misc-dict into the result-log ----
        wire_type_list = []
        for winding_number in self.windings:
            wire_type_list.append(winding_number.conductor_type.name)

        single_strand_cross_section_list = []
        for winding_number in self.windings:
            if winding_number.strand_radius:
                single_strand_cross_section = winding_number.strand_radius ** 2 * np.pi
                single_strand_cross_section_list.append(single_strand_cross_section)
            else:
                single_strand_cross_section_list.append(None)

        wire_weight_list = self.calculate_wire_weight()
        core_weight = self.calculate_core_weight()

        # ---- Miscellaneous ----
        log_dict["misc"] = {
            "core_2daxi_volume": self.calculate_core_volume(), #self.calculate_core_volume(),
            "core_2daxi_total_volume": self.calculate_core_volume_with_air(),
            "core_2daxi_weight": core_weight,
            "wire_lengths": self.calculate_wire_lengths(),
            "wire_volumes": self.calculate_wire_volumes(),
            "wire_weight": wire_weight_list,
            "core_cost": ff.cost_function_core(core_weight, core_type="ferrite"),
            "winding_cost": ff.cost_function_winding(wire_weight_list=wire_weight_list, wire_type_list=wire_type_list,
                                                     single_strand_cross_section_list=single_strand_cross_section_list),
            "total_cost_incl_margin": ff.cost_function_total(core_weight, core_type="ferrite",
                                                             wire_weight_list=wire_weight_list,
                                                             wire_type_list=wire_type_list,
                                                             single_strand_cross_section_list=single_strand_cross_section_list)
        }

        # ---- Print current configuration ----
        log_dict["simulation_settings"] = MagneticComponent.encode_settings(self)

        if isinstance(inductance_dict, Dict):
            log_dict["inductances"] = inductance_dict

        # ====== save data as JSON ======
        with open(self.file_data.e_m_results_log_path, "w+", encoding='utf-8') as outfile:
            json.dump(log_dict, outfile, indent=2, ensure_ascii=False)

    def read_log(self) -> Dict:
        """
        Read results from electromagnetic simulation
        :return: Logfile as a dictionary
        :rtype: Dict
        """
        with open(self.file_data.e_m_results_log_path, "r") as fd:
            content = json.loads(fd.read())
            log = content

        return log

    def visualize(self):
        """
        - a post simulation viewer
        - allows to open ".pos"-files in gmsh
        - For example current density, ohmic losses or the magnetic field density can be visualized
        """
        # ---------------------------------------- Visualization in gmsh ---------------------------------------
        self.femmt_print(f"\n---\n"
                         f"Visualize fields in GMSH front end:\n")

        # gmsh.initialize()
        epsilon = 1e-9

        # - - - - - - - - - - - - - - - - - - - - - - - - - - - - - - - - - - - - - - - - - - - - - - - - -
        # Colors
        # gmsh.option.setColor([(2, 1)], 50, 50, 50)
        # gmsh.option.setColor([(2, 2)], 0, 0, 230)
        # gmsh.option.setColor([(2, 3)], 150, 150, 0)
        # gmsh.option.setColor([(2, 4)], 150, 150, 0)
        # gmsh.option.setColor([(2, 5)], 150, 150, 0)
        # gmsh.option.setColor([(2, 6)], 150, 150, 0)
        # gmsh.option.setColor([(2, 7)], 150, 150, 0)
        # gmsh.option.setNumber("Mesh.SurfaceFaces", 1)
        # gmsh.option.setNumber("Mesh.ColorCarousel", 1)
        # gmsh.option.setNumber("Mesh.LabelType", 1)

        # Mesh
        gmsh.option.setNumber("Mesh.SurfaceEdges", 0)
        view = 0

        if any(self.windings[i].conductor_type != ConductorType.RoundLitz for i in range(len(self.windings))):
            # Ohmic losses (weighted effective value of current density)
            gmsh.open(os.path.join(self.file_data.e_m_fields_folder_path, "j2F_density.pos"))
            gmsh.option.setNumber(f"View[{view}].ScaleType", 2)
            gmsh.option.setNumber(f"View[{view}].RangeType", 2)
            gmsh.option.setNumber(f"View[{view}].SaturateValues", 1)
            gmsh.option.setNumber(f"View[{view}].CustomMin", gmsh.option.getNumber(f"View[{view}].Min") + epsilon)
            gmsh.option.setNumber(f"View[{view}].CustomMax", gmsh.option.getNumber(f"View[{view}].Max"))
            gmsh.option.setNumber(f"View[{view}].ColormapNumber", 1)
            gmsh.option.setNumber(f"View[{view}].IntervalsType", 2)
            gmsh.option.setNumber(f"View[{view}].NbIso", 40)
            gmsh.option.setNumber(f"View[{view}].ShowTime", 0)
            self.femmt_print(gmsh.option.getNumber(f"View[{view}].Max"))
            view += 1

        if any(self.windings[i].conductor_type == ConductorType.RoundLitz for i in range(len(self.windings))):
            # Ohmic losses (weighted effective value of current density)
            gmsh.open(os.path.join(self.file_data.e_m_fields_folder_path, "jH_density.pos"))
            gmsh.option.setNumber(f"View[{view}].ScaleType", 2)
            gmsh.option.setNumber(f"View[{view}].RangeType", 2)
            gmsh.option.setNumber(f"View[{view}].SaturateValues", 1)
            gmsh.option.setNumber(f"View[{view}].CustomMin", gmsh.option.getNumber(f"View[{view}].Min") + epsilon)
            gmsh.option.setNumber(f"View[{view}].CustomMax", gmsh.option.getNumber(f"View[{view}].Max"))
            gmsh.option.setNumber(f"View[{view}].ColormapNumber", 1)
            gmsh.option.setNumber(f"View[{view}].IntervalsType", 2)
            gmsh.option.setNumber(f"View[{view}].ShowTime", 0)
            gmsh.option.setNumber(f"View[{view}].NbIso", 40)
            view += 1

        # Magnetic flux density
        gmsh.open(os.path.join(self.file_data.e_m_fields_folder_path, "Magb.pos"))
        gmsh.option.setNumber(f"View[{view}].ScaleType", 1)
        gmsh.option.setNumber(f"View[{view}].RangeType", 1)
        gmsh.option.setNumber(f"View[{view}].CustomMin", gmsh.option.getNumber(f"View[{view}].Min") + epsilon)
        gmsh.option.setNumber(f"View[{view}].CustomMax", gmsh.option.getNumber(f"View[{view}].Max"))
        gmsh.option.setNumber(f"View[{view}].ColormapNumber", 1)
        gmsh.option.setNumber(f"View[{view}].IntervalsType", 2)
        gmsh.option.setNumber(f"View[{view}].ShowTime", 0)
        gmsh.option.setNumber(f"View[{view}].NbIso", 40)
        view += 1

        """
        # Vector Potential
        gmsh.open(os.path.join(self.file_data.e_m_fields_folder_path, "raz.pos"))
        gmsh.option.setNumber(f"View[{view}].ScaleType", 1)
        gmsh.option.setNumber(f"View[{view}].RangeType", 1)
        gmsh.option.setNumber(f"View[{view}].CustomMin", gmsh.option.getNumber(f"View[{view}].Min") + epsilon)
        gmsh.option.setNumber(f"View[{view}].CustomMax", gmsh.option.getNumber(f"View[{view}].Max"))
        gmsh.option.setNumber(f"View[{view}].ColormapNumber", 1)
        gmsh.option.setNumber(f"View[{view}].IntervalsType", 2)
        gmsh.option.setNumber(f"View[{view}].NbIso", 40)
        view += 1
        """

        gmsh.fltk.run()
        # gmsh.finalize()

    def get_loss_data(self, last_n_values: int, loss_type: str = 'litz_loss'):
        """
        Returns the last n values from the chosen loss type logged in the result folder.

        :param last_n_values: _description_
        :type last_n_values: int
        :param loss_type: _description_, defaults to 'litz_loss'
        :type loss_type: str, optional
        """
        loss_file = None
        # Loss file location
        if loss_type == 'litz_loss':
            loss_file = 'j2H.dat'
        if loss_type == 'solid_loss':
            loss_file = 'j2F.dat'
        # Read the logged losses corresponding to the frequencies
        with open(os.path.join(self.file_data.e_m_values_folder_path, loss_file), newline='') as fd:
            reader = csv.reader(fd)
            data = list(reader)
        return data[-last_n_values:-1] + [data[-1]]

    def load_result(self, res_name: str, res_type: str = "value", last_n: int = 1, part: str = "real",
                    position: int = 0):
        """
        Loads the "last_n" parameters from a result file of the scalar quantity "res_name".
        Either the real or imaginary part can be chosen.

        :param part: "real" or "imaginary" part can be chosen
        :param res_name: name of the quantity
        :param res_type: type of the quantity: "value" or "circuit"
        :param last_n: Number of parameters to be loaded
        :return: last_n entries of the chosen result file
        :rtype: list
        """
        if res_type == "value":
            res_path = self.file_data.e_m_values_folder_path
        if res_type == "circuit":
            res_path = self.file_data.e_m_circuit_folder_path


        with open(os.path.join(res_path, f"{res_name}.dat")) as fd:
            lines = fd.readlines()[-last_n:]

            if part == "real":
                result = [float(line.split(sep=' ')[1 + 2 * position + 1]) for n, line in enumerate(lines)]
            if part == "imaginary":
                result = [float(line.split(sep=' ')[2 + 2 * position + 1]) for n, line in enumerate(lines)]

            return result

    #  -  -  -  -  -  -  -  -  -  -  -  -  -  -  -  -  -  -  -  -  -  -  -  -  -  -  -  -  -  -  -  -  -  -  -  -  -  -
    # Litz Approximation [internal methods]
    def generate_load_litz_approximation_parameters(self):
        """
        Used to determine the litz-approximation coefficients.

        Checks if litz-approximation parameters exists. In case of non-existing litz-parameters for the certain
        litz, the litz parameters are generated directly
        """
        for num in range(len(self.windings)):
            if self.windings[num].conductor_type == ConductorType.RoundLitz:
                # ---
                # Litz Approximation Coefficients were created with 4 layers
                # That's why here a hard-coded 4 is implemented
                # if os.path.isfile(self.path +
                # f"/Strands_Coefficients/coeff/pB_RS_la{self.windings[num].ff}_{self.n_layers[num]}layer.dat"):
                if os.path.exists(os.path.join(self.file_data.e_m_strands_coefficients_folder_path, "coeff",
                                               f"pB_RS_la{self.windings[num].ff}_4layer.dat")):
                    self.femmt_print("Coefficients for stands approximation are found.")

                else:
                    # Rounding X to fit it with corresponding parameters from the database
                    X = self.red_freq[num]
                    X = np.around(X, decimals=3)
                    self.femmt_print(f"Rounded Reduced frequency X = {X}")
                    self.create_strand_coeff(num)

    def create_strand_coeff(self, winding_number: int) -> None:
        """
        Creates the initial strand coefficients for a certain litz wire.
        This function comes into account in case of the litz-coefficients are not known so far.
        After generating the litz-coefficients, the results are stored to avoid a second time-consuming
        strand coefficients generation.

        This function sends commands via text-file to gmsh to generate the strand coefficients. The onelab (gmsh) client
        is generated in a new instance.

        :param winding_number: Winding number
        :type winding_number: int
        """
        self.femmt_print(f"\n"
                         f"Pre-Simulation\n"
                         f"-----------------------------------------\n"
                         f"Create coefficients for strands approximation\n")

        text_file = open(os.path.join(self.file_data.e_m_strands_coefficients_folder_path, "PreParameter.pro"), "w")

        # Litz Approximation Coefficients are created with 4 layers
        # That's why here a hard-coded 4 is implemented
        # text_file.write(f"NbrLayers = {self.n_layers[num]};\n")
        text_file.write(f"NbrLayers = 4;\n")
        text_file.write(f"Fill = {self.windings[winding_number].ff};\n")
        text_file.write(f"Rc = {self.windings[winding_number].strand_radius};\n")  # double named!!! must be changed
        text_file.close()
        cell_geo = os.path.join(self.file_data.e_m_strands_coefficients_folder_path, "cell.geo")

        verbose = "-verbose 1" if self.silent else "-verbose 5"

        # Run gmsh as a sub client
        gmsh_client = os.path.join(self.file_data.onelab_folder_path, "gmsh")
        self.onelab_client.runSubClient("myGmsh", gmsh_client + " " + cell_geo + " -2 " + verbose)

        modes = [1, 2]  # 1 = "skin", 2 = "proximity"
        reduced_frequencies = np.linspace(0, 1.25, 6)  # must be even
        for mode in modes:
            for rf in reduced_frequencies:
                # -- Pre-Simulation Settings --
                text_file = open(os.path.join(self.file_data.e_m_strands_coefficients_folder_path, "PreParameter.pro"),
                                 "w")
                text_file.write(f"Rr_cell = {rf};\n")
                text_file.write(f"Mode = {mode};\n")
                # Litz Approximation Coefficients are created with 4 layers
                # That's why here a hard-coded 4 is implemented
                # text_file.write(f"NbrLayers = {self.n_layers[num]};\n")
                text_file.write(f"NbrLayers = 4;\n")
                text_file.write(f"Fill = {self.windings[winding_number].ff};\n")
                text_file.write(
                    f"Rc = {self.windings[winding_number].strand_radius};\n")  # double named!!! must be changed
                text_file.close()

                # get model file names with correct path
                input_file = os.path.join(self.file_data.e_m_strands_coefficients_folder_path, "cell_dat.pro")
                cell = os.path.join(self.file_data.e_m_strands_coefficients_folder_path, "cell.pro")

                # Run simulations as sub clients
                mygetdp = os.path.join(self.file_data.onelab_folder_path, "getdp")
                self.onelab_client.runSubClient("myGetDP",
                                                mygetdp + " " + cell + " -input " + input_file + " -solve MagDyn_a " + verbose)

        # Formatting stuff
        # Litz Approximation Coefficients are created with 4 layers
        # That's why here a hard-coded 4 is implemented
        # files = [self.path + f"/Strands_Coefficients/coeff/pB_RS_la{self.windings[num].ff}_{self.n_layers[num]}layer.dat",
        #         self.path + f"/Strands_Coefficients/coeff/pI_RS_la{self.windings[num].ff}_{self.n_layers[num]}layer.dat",
        #         self.path + f"/Strands_Coefficients/coeff/qB_RS_la{self.windings[num].ff}_{self.n_layers[num]}layer.dat",
        #         self.path + f"/Strands_Coefficients/coeff/qI_RS_la{self.windings[num].ff}_{self.n_layers[num]}layer.dat"]

        coeff_folder = os.path.join(self.file_data.e_m_strands_coefficients_folder_path, "coeff")
        if not os.path.isdir(coeff_folder):
            os.mkdir(coeff_folder)

        files = [os.path.join(coeff_folder, f"pB_RS_la{self.windings[winding_number].ff}_4layer.dat"),
                 os.path.join(coeff_folder, f"pI_RS_la{self.windings[winding_number].ff}_4layer.dat"),
                 os.path.join(coeff_folder, f"qB_RS_la{self.windings[winding_number].ff}_4layer.dat"),
                 os.path.join(coeff_folder, f"qI_RS_la{self.windings[winding_number].ff}_4layer.dat")]
        for i in range(0, 4):
            with fileinput.FileInput(files[i], inplace=True) as file:
                for line in file:
                    print(line.replace(' 0\n', '\n'), end='')

        # Corrects pB coefficient error at 0Hz
        # Must be changed in future in cell.pro
        for i in range(0, 4):
            with fileinput.FileInput(files[i], inplace=True) as file:
                for line in file:
                    print(line.replace(' 0\n', ' 1\n'), end='')

    #  -  -  -  -  -  -  -  -  -  -  -  -  -  -  -  -  -  -  -  -  -  -  -  -  -  -  -  -  -  -  -  -  -  -  -  -  -  -
    # FEMM [alternative Solver]
    def femm_reference(self, freq: float, current: float, sign: bool = None, non_visualize: int = 0):
        """
        Allows reference simulations with the 2D open source electromagnetic FEM tool FEMM.
        Helpful to validate changes (especially in the Prolog Code).


        Blockprop <--> Group Convention:
                                            Ferrite := 0
                                            Air := 1
                                            Winding 1 := 2
                                            Winding 2 := 3
                                            ...
                                            Winding n := n+1

        :param sign:
        :param non_visualize:
        :param freq:
        :param current:
        """
        if os.name == 'nt':
            ff.install_pyfemm_if_missing()
            if not self.femm_is_imported:
                globals()["femm"] = __import__("femm")
                self.femm_is_imported = True
        else:
            raise Exception('You are using a computer that is not running windows. '
                            'This command is only executable on Windows computers.')

        self.file_data.create_folders(self.file_data.femm_folder_path)

        sign = sign or [1]

        if sign is None:
            sign = [1, 1]

        # == Pre Geometry ==
        self.high_level_geo_gen()

        # == Init ==
        femm.openfemm(non_visualize)
        femm.newdocument(0)
        femm.mi_probdef(freq, 'meters', 'axi', 1.e-8, 0, 30)

        # == Materials ==
        if self.core.sigma != 0:
            if isinstance(self.core.sigma, str):
                # TODO: Make following definition general
                # self.core.sigma = 2 * np.pi * self.frequency * epsilon_0 * f_N95_er_imag(f=self.frequency) + 1 / 6
                self.core.sigma = 1 / 6

        self.femmt_print(f"{self.core.permeability_type=}, {self.core.sigma=}")
        if self.core.permeability_type == PermeabilityType.FixedLossAngle:
            femm.mi_addmaterial('Ferrite', self.core.mu_r_abs, self.core.mu_r_abs, 0, 0, self.core.sigma / 1e6, 0, 0, 1,
                                0, self.core.phi_mu_deg, self.core.phi_mu_deg)
        elif self.core.permeability_type == PermeabilityType.RealValue:
            femm.mi_addmaterial('Ferrite', self.core.mu_r_abs, self.core.mu_r_abs, 0, 0, self.core.sigma / 1e6, 0, 0, 1,
                                0, self.core.phi_mu_deg, self.core.phi_mu_deg)
        else:
            femm.mi_addmaterial('Ferrite', self.core.mu_r_abs, self.core.mu_r_abs, 0, 0, self.core.sigma / 1e6, 0, 0, 1,
                                0, 0, 0)
        femm.mi_addmaterial('Air', 1, 1, 0, 0, 0, 0, 0, 1, 0, 0, 0)

        for i in range(0, len(self.windings)):
            if self.windings[i].conductor_type == ConductorType.RoundLitz:
                femm.mi_addmaterial('Litz', 1, 1, 0, 0, self.windings[i].cond_sigma / 1e6, 0, 0, 1, 5, 0, 0,
                                    self.windings[i].n_strands,
                                    2 * 1000 * self.windings[i].strand_radius)  # type := 5. last argument
                self.femmt_print(f"Number of strands: {self.windings[i].n_strands}")
                self.femmt_print(f"Diameter of strands in mm: {2 * 1000 * self.windings[i].strand_radius}")
            if self.windings[i].conductor_type == ConductorType.RoundSolid:
                femm.mi_addmaterial('Copper', 1, 1, 0, 0, self.windings[i].cond_sigma / 1e6, 0, 0, 1, 0, 0, 0, 0, 0)

        # == Circuit ==
        # coil as seen from the terminals.
        for i in range(len(self.windings)):
            femm.mi_addcircprop('Winding' + str(i + 1), current[i] * sign[i], int(not self.windings[i].parallel))

        # == Geometry ==
        # Add core
        if self.air_gaps.number == 0:
            femm.mi_drawline(self.two_d_axi.p_window[4, 0],
                             self.two_d_axi.p_window[4, 1],
                             self.two_d_axi.p_window[5, 0],
                             self.two_d_axi.p_window[5, 1])
            femm.mi_drawline(self.two_d_axi.p_window[5, 0],
                             self.two_d_axi.p_window[5, 1],
                             self.two_d_axi.p_window[7, 0],
                             self.two_d_axi.p_window[7, 1])
            femm.mi_drawline(self.two_d_axi.p_window[7, 0],
                             self.two_d_axi.p_window[7, 1],
                             self.two_d_axi.p_window[6, 0],
                             self.two_d_axi.p_window[6, 1])
            femm.mi_drawline(self.two_d_axi.p_window[6, 0],
                             self.two_d_axi.p_window[6, 1],
                             self.two_d_axi.p_window[4, 0],
                             self.two_d_axi.p_window[4, 1])
            femm.mi_drawline(0,
                             self.two_d_axi.p_outer[2, 1],
                             self.two_d_axi.p_outer[3, 0],
                             self.two_d_axi.p_outer[3, 1])
            femm.mi_drawline(self.two_d_axi.p_outer[3, 0],
                             self.two_d_axi.p_outer[3, 1],
                             self.two_d_axi.p_outer[1, 0],
                             self.two_d_axi.p_outer[1, 1])
            femm.mi_drawline(self.two_d_axi.p_outer[1, 0],
                             self.two_d_axi.p_outer[1, 1],
                             0,
                             self.two_d_axi.p_outer[0, 1])
            femm.mi_drawline(0,
                             self.two_d_axi.p_outer[0, 1],
                             0,
                             self.two_d_axi.p_outer[2, 1])
        elif self.air_gaps.number > 0:
            femm.mi_drawline(0,
                             self.two_d_axi.p_air_gaps[0, 1],
                             self.two_d_axi.p_air_gaps[1, 0],
                             self.two_d_axi.p_air_gaps[1, 1])
            femm.mi_drawline(self.two_d_axi.p_air_gaps[1, 0],
                             self.two_d_axi.p_air_gaps[1, 1],
                             self.two_d_axi.p_window[4, 0],
                             self.two_d_axi.p_window[4, 1])
            femm.mi_drawline(self.two_d_axi.p_window[4, 0],
                             self.two_d_axi.p_window[4, 1],
                             self.two_d_axi.p_window[5, 0],
                             self.two_d_axi.p_window[5, 1])
            femm.mi_drawline(self.two_d_axi.p_window[5, 0],
                             self.two_d_axi.p_window[5, 1],
                             self.two_d_axi.p_window[7, 0],
                             self.two_d_axi.p_window[7, 1])
            femm.mi_drawline(self.two_d_axi.p_window[7, 0],
                             self.two_d_axi.p_window[7, 1],
                             self.two_d_axi.p_window[6, 0],
                             self.two_d_axi.p_window[6, 1])
            femm.mi_drawline(self.two_d_axi.p_window[6, 0],
                             self.two_d_axi.p_window[6, 1],
                             self.two_d_axi.p_air_gaps[3, 0],
                             self.two_d_axi.p_air_gaps[3, 1])
            femm.mi_drawline(self.two_d_axi.p_air_gaps[3, 0],
                             self.two_d_axi.p_air_gaps[3, 1],
                             0,
                             self.two_d_axi.p_air_gaps[2, 1])
            femm.mi_drawline(0,
                             self.two_d_axi.p_air_gaps[2, 1],
                             0,
                             self.two_d_axi.p_outer[2, 1])
            femm.mi_drawline(0,
                             self.two_d_axi.p_outer[2, 1],
                             self.two_d_axi.p_outer[3, 0],
                             self.two_d_axi.p_outer[3, 1])
            femm.mi_drawline(self.two_d_axi.p_outer[3, 0],
                             self.two_d_axi.p_outer[3, 1],
                             self.two_d_axi.p_outer[1, 0],
                             self.two_d_axi.p_outer[1, 1])
            femm.mi_drawline(self.two_d_axi.p_outer[1, 0],
                             self.two_d_axi.p_outer[1, 1],
                             0,
                             self.two_d_axi.p_outer[0, 1])
            femm.mi_drawline(0,
                             self.two_d_axi.p_outer[0, 1],
                             0,
                             self.two_d_axi.p_air_gaps[0, 1])
        else:
            raise Exception("Negative air gap number is not allowed")
        # Add Coil

        # femm.mi_drawrectangle(self.two_d_axi.p_window[4, 0]+self.insulation.core_cond,
        # self.two_d_axi.p_window[4, 1]+self.component.insulation.core_cond,
        # self.two_d_axi.p_window[7, 0]-self.insulation.core_cond, self.two_d_axi.p_window[7, 1]-self.insulation.core_cond)
        #
        # femm.mi_addblocklabel(self.two_d_axi.p_window[7, 0]-2*self.insulation.core_cond,
        # self.two_d_axi.p_window[7, 1]-2*self.insulation.core_cond)
        #
        # femm.mi_selectlabel(self.two_d_axi.p_window[7, 0]-2*self.insulation.core_cond,
        # self.two_d_axi.p_window[7, 1]-2*self.insulation.core_cond)
        #
        # femm.mi_setblockprop('Copper', 0, 1, 'icoil', 0, 0, 1)
        #
        # femm.mi_clearselected()

        for num in range(len(self.windings)):
            if self.windings[num].conductor_type in [ConductorType.RoundLitz, ConductorType.RoundSolid]:
                for i in range(0, int(self.two_d_axi.p_conductor[num].shape[0] / 5)):
                    # 0: center | 1: left | 2: top | 3: right | 4.bottom
                    femm.mi_drawarc(self.two_d_axi.p_conductor[num][5 * i + 1][0],
                                    self.two_d_axi.p_conductor[num][5 * i + 1][1],
                                    self.two_d_axi.p_conductor[num][5 * i + 3][0],
                                    self.two_d_axi.p_conductor[num][5 * i + 3][1], 180, 2.5)
                    femm.mi_addarc(self.two_d_axi.p_conductor[num][5 * i + 3][0],
                                   self.two_d_axi.p_conductor[num][5 * i + 3][1],
                                   self.two_d_axi.p_conductor[num][5 * i + 1][0],
                                   self.two_d_axi.p_conductor[num][5 * i + 1][1], 180, 2.5)
                    femm.mi_addblocklabel(self.two_d_axi.p_conductor[num][5 * i][0],
                                          self.two_d_axi.p_conductor[num][5 * i][1])
                    femm.mi_selectlabel(self.two_d_axi.p_conductor[num][5 * i][0],
                                        self.two_d_axi.p_conductor[num][5 * i][1])

                    winding_name = 'Winding' + str(num + 1)
                    if self.windings[num].conductor_type == ConductorType.RoundLitz:
                        femm.mi_setblockprop('Litz', 1, 0, winding_name, 0, num + 2, 1)
                    else:
                        femm.mi_setblockprop('Copper', 1, 0, winding_name, 0, num + 2, 1)

                    femm.mi_clearselected()

        # Define an "open" boundary condition using the built-in function:
        femm.mi_makeABC()
        """
        # Alternative BC
        region_add = 1.1

        femm.mi_drawrectangle(0, region_add*self.two_d_axi.p_outer[0][1], region_add*self.two_d_axi.p_outer[3][0], 
        region_add*self.two_d_axi.p_outer[3][1])
        # mi_addboundprop('Asymptotic', 0, 0, 0, 0, 0, 0, 1 / (mu_0 * bound.width), 0, 2); % Mixed
        femm.mi_addboundprop('Asymptotic', 0, 0, 0, 0, 1, 50, 0, 0, 1)
        femm.mi_selectsegment(region_add*self.two_d_axi.p_outer[3][0], region_add*self.two_d_axi.p_outer[3][1])
        femm.mi_setsegmentprop('Asymptotic', 1, 1, 0, 0)
        """

        # == Labels/Designations ==

        # Label for core
        femm.mi_addblocklabel(self.two_d_axi.p_outer[3, 0] - 0.001, self.two_d_axi.p_outer[3, 1] - 0.001)
        femm.mi_selectlabel(self.two_d_axi.p_outer[3, 0] - 0.001, self.two_d_axi.p_outer[3, 1] - 0.001)
        femm.mi_setblockprop('Ferrite', 1, 0, '<None>', 0, 0, 0)
        femm.mi_clearselected()

        # Labels for air
        if self.air_gaps.number == 0:
            femm.mi_addblocklabel(self.two_d_axi.r_inner - 0.0001, 0)
            femm.mi_selectlabel(self.two_d_axi.r_inner - 0.001, 0)
            femm.mi_setblockprop('Air', 1, 0, '<None>', 0, 1, 0)
            femm.mi_clearselected()
        else:
            femm.mi_addblocklabel(0.001, 0)
            femm.mi_selectlabel(0.001, 0)
            femm.mi_setblockprop('Air', 1, 0, '<None>', 0, 1, 0)
            femm.mi_clearselected()
        femm.mi_addblocklabel(self.two_d_axi.p_outer[3, 0] + 0.001, self.two_d_axi.p_outer[3, 1] + 0.001)
        femm.mi_selectlabel(self.two_d_axi.p_outer[3, 0] + 0.001, self.two_d_axi.p_outer[3, 1] + 0.001)
        femm.mi_setblockprop('Air', 1, 0, '<None>', 0, 1, 0)
        femm.mi_clearselected()

        # Now, the finished input geometry can be displayed.
        femm.mi_zoomnatural()
        femm.mi_saveas(os.path.join(self.file_data.femm_folder_path, 'coil.fem'))
        femm.mi_analyze()
        femm.mi_loadsolution()

        # == Log results ==
        self.write_femm_log()

        """
        # If we were interested in the flux density at specific positions,
        # we could inquire at specific points directly:
        b0 = femm.mo_getb(0, 0)
        self.femmt_print('Flux density at the center of the bar is %g T' % np.abs(b0[1]))
        b1 = femm.mo_getb(0.01, 0.05)
        self.femmt_print(f"Flux density at r=1cm, z=5cm is {np.abs(b1[1])} T")

        # The program will report the terminal properties of the circuit:
        # current, voltage, and flux linkage
        vals = femm.mo_getcircuitproperties('icoil')


        # [i, v, \[Phi]] = MOGetCircuitProperties["icoil"]

        # If we were interested in inductance, it could be obtained by
        # dividing flux linkage by current
        L = 1000 * np.abs(vals[2]) / np.abs(vals[0])
        self.femmt_print('The self-inductance of the coil is %g mH' % L)

        # Or we could, for example, plot the results along a line using
        zee = []
        bee = []
        for n in range(-100, 101):
            b = femm.mo_getb(0.01, n)
            zee.append(n)
            bee.append(b[1])

        plt.plot(zee, bee)
        plt.ylabel('Flux Density, Tesla')
        plt.xlabel('Distance along the z-axis, mm')
        plt.title('Plot of flux density along the axis')
        plt.show()
        """
        # When the analysis is completed, FEMM can be shut down.
        # femm.closefemm()

    def write_femm_log(self):
        """TODO Doc
        """
        if os.name == 'nt':
            ff.install_pyfemm_if_missing()
            if not self.femm_is_imported:
                globals()["femm"] = __import__("femm")
                self.femm_is_imported = True
        else:
            raise Exception('You are using a computer that is not running windows. '
                            'This command is only executable on Windows computers.')

        file = open(self.file_data.femm_results_log_path, 'w+', encoding='utf-8')

        log = {}

        # self.femmt_print(hyst_loss)
        # tmp = femm.mo_getcircuitproperties('Primary')
        # self.femmt_print(tmp)
        # self.tot_loss_femm = 0.5 * tmp[0] * tmp[1]
        # self.femmt_print(self.tot_loss_femm)

        # Write Circuit Properties
        # log["Circuit Properties"] = femm.mo_getcircuitproperties('Primary')

        # Write Hysteresis Losses
        femm.mo_groupselectblock(0)
        log["Hysteresis Losses"] = femm.mo_blockintegral(3)
        femm.mo_clearblock()

        # Primary Winding circuit Properties
        circuit_properties_primary = femm.mo_getcircuitproperties('Primary')
        log["Primary Current"] = circuit_properties_primary[0]
        log["Primary Voltage"] = [circuit_properties_primary[1].real, circuit_properties_primary[1].imag]
        log["Primary Flux"] = [circuit_properties_primary[2].real, circuit_properties_primary[2].imag]
        log["Primary Self Inductance"] = [circuit_properties_primary[2].real / circuit_properties_primary[0],
                                          circuit_properties_primary[2].imag / circuit_properties_primary[0]]
        log["Primary Mean Power"] = [0.5 * circuit_properties_primary[1].real * circuit_properties_primary[0],
                                     0.5 * circuit_properties_primary[1].imag * circuit_properties_primary[0]]
        for i in range(len(self.windings)):
            circuit_properties = femm.mo_getcircuitproperties('Winding' + str(i + 1))
            log["Winding" + str(i + 1) + " Current"] = circuit_properties[0]
            log["Winding" + str(i + 1) + " Voltage"] = [circuit_properties[1].real, circuit_properties[1].imag]
            log["Winding" + str(i + 1) + " Flux"] = [circuit_properties[2].real, circuit_properties[2].imag]
            if circuit_properties[0] != 0:
                log["Winding" + str(i + 1) + " Self Inductance"] = [circuit_properties[2].real / circuit_properties[0],
                                                                    circuit_properties[2].imag / circuit_properties[0]]
            else:
                log["Winding" + str(i + 1) + " Self Inductance"] = [0, 0]
            log["Winding" + str(i + 1) + " Mean Power"] = [0.5 * circuit_properties[1].real * circuit_properties[0],
                                                           0.5 * circuit_properties[1].imag * circuit_properties[0]]

            # Obtain winding losses for each winding
            femm.mo_groupselectblock(i + 2)
            log["Winding" + str(i + 1) + " Losses"] = femm.mo_blockintegral(6).real
            femm.mo_clearblock()

        json.dump(log, file, indent=2, ensure_ascii=False)
        file.close()

    @staticmethod
    def calculate_point_average(x1: float, y1: float, x2: float, y2: float) -> Tuple[float, float]:
        """Calculates the middle point between two given points.

        :param x1: Point1 x
        :type x1: float
        :param y1: Point1 y
        :type y1: float
        :param x2: Point2 x
        :type x2: float
        :param y2: Point2 y
        :type y2: float
        :return: Average Point x, y
        :rtype: float, float
        """
        # TODO Move to femmt_functions
        return (x1 + x2) / 2, (y1 + y2) / 2

    def femm_thermal_validation(self, thermal_conductivity_dict: Dict, boundary_temperature: Dict, case_gap_top: float,
                                case_gap_right: float, case_gap_bot: float):
        """Creates a thermal model in femm and simulates it with the given thermal conductivities

        :param thermal_conductivity_dict: Dict containing conductivities for air, winding, case, core
        :type thermal_conductivity_dict: Dict
        :param boundary_temperature: Dict containing temperatures on boundary lines
        :type boundary_temperature: Dict
        :param case_gap_top: Length top case
        :type case_gap_top: float
        :param case_gap_right: Length right case
        :type case_gap_right: float
        :param case_gap_bot: Length bot case
        :type case_gap_bot: float
        """
        # Optional usage of FEMM tool by David Meeker
        # 2D Mesh and FEM interfaces (only for Windows machines)
        if os.name == 'nt':
            ff.install_pyfemm_if_missing()
            if not self.femm_is_imported:
                globals()["femm"] = __import__("femm")
                self.femm_is_imported = True
        else:
            raise Exception('You are using a computer that is not running windows. '
                            'This command is only executable on Windows computers.')

        # Get paths
        femm_model_file_path = os.path.join(self.file_data.femm_folder_path, "thermal-validation.FEH")

        self.file_data.create_folders(self.file_data.femm_folder_path)

        # Extract losses
        losses = read_results_log(self.file_data.e_m_results_log_path)

        # Extract wire_radii
        wire_radii = [winding.conductor_radius for winding in self.windings]

        # == Init ==
        femm.openfemm(0)
        femm.newdocument(2)
        femm.hi_probdef("meters", "axi", 1.e-8, 0)

        # == Materials ==
        # Core
        k_core = thermal_conductivity_dict["core"]
        q_vol_core = losses["core"] / self.calculate_core_volume()
        # c_core = 0.007
        c_core = 0

        # Air
        k_air = thermal_conductivity_dict["air"]
        q_vol_air = 0
        # c_air = 1004.7
        c_air = 0

        # Wire
        k_wire = thermal_conductivity_dict["winding"]
        # c_wire = 385
        c_wire = 0

        # Case
        k_case = thermal_conductivity_dict["case"][
            "top"]  # Does not matter when the regions all have the same thermal conductivity.
        q_vol_case = 0
        # c_case = 0.01
        c_case = 0

        # Air gap
        k_air_gap = thermal_conductivity_dict["air_gaps"]
        q_vol_air_gap = 0
        c_air_gap = 0

        # Setup winding list
        winding_losses_list = []
        for i in range(1, 10):
            key = f"winding{i}"
            inner_winding_list = []
            if key in losses:
                for winding in losses[key]["turns"]:
                    inner_winding_list.append(winding)
            winding_losses_list.append(inner_winding_list)

        # Setup materials
        femm.hi_addmaterial('Core', k_core, k_core, q_vol_core, c_core)
        femm.hi_addmaterial('Air', k_air, k_air, q_vol_air, c_air)
        femm.hi_addmaterial('Air Gaps', k_air_gap, k_air_gap, q_vol_air_gap, c_air_gap)
        wire_distances = self.get_wire_distances()

        # Check the type of conductor for this winding
        for winding_index, winding in enumerate(winding_losses_list):
            for i in range(len(winding)):
                # Add a new material to FEMM with Litz conductor properties
                femm.hi_addmaterial(f'Wire_{winding_index}_{i}', k_wire, k_wire,
                                    calculate_heat_flux_round_wire(winding[i], wire_radii[winding_index],
                                                                   wire_distances[winding_index][i]), c_wire)
        femm.hi_addmaterial('Case', k_case, k_case, q_vol_case, c_case)

        # Add boundary condition
        femm.hi_addboundprop("Boundary", 0, boundary_temperature, 0, 0, 0, 0)
        femm.hi_addboundprop("NeumannBoundary", 1, 0, 0, 0, 0, 0)

        # == Geometry ==
        self.high_level_geo_gen()
        # Add core
        if self.air_gaps.number == 0:
            femm.hi_drawline(self.two_d_axi.p_window[4, 0],
                             self.two_d_axi.p_window[4, 1],
                             self.two_d_axi.p_window[5, 0],
                             self.two_d_axi.p_window[5, 1])
            femm.hi_drawline(self.two_d_axi.p_window[5, 0],
                             self.two_d_axi.p_window[5, 1],
                             self.two_d_axi.p_window[7, 0],
                             self.two_d_axi.p_window[7, 1])
            femm.hi_drawline(self.two_d_axi.p_window[7, 0],
                             self.two_d_axi.p_window[7, 1],
                             self.two_d_axi.p_window[6, 0],
                             self.two_d_axi.p_window[6, 1])
            femm.hi_drawline(self.two_d_axi.p_window[6, 0],
                             self.two_d_axi.p_window[6, 1],
                             self.two_d_axi.p_window[4, 0],
                             self.two_d_axi.p_window[4, 1])
            femm.hi_drawline(0,
                             self.two_d_axi.p_outer[2, 1],
                             self.two_d_axi.p_outer[3, 0],
                             self.two_d_axi.p_outer[3, 1])
            femm.hi_drawline(self.two_d_axi.p_outer[3, 0],
                             self.two_d_axi.p_outer[3, 1],
                             self.two_d_axi.p_outer[1, 0],
                             self.two_d_axi.p_outer[1, 1])
            femm.hi_drawline(self.two_d_axi.p_outer[1, 0],
                             self.two_d_axi.p_outer[1, 1],
                             0,
                             self.two_d_axi.p_outer[0, 1])
            femm.hi_drawline(0,
                             self.two_d_axi.p_outer[0, 1],
                             0,
                             self.two_d_axi.p_outer[2, 1])
        elif self.air_gaps.number > 0:
            femm.hi_drawline(0,
                             self.two_d_axi.p_air_gaps[0, 1],
                             self.two_d_axi.p_air_gaps[1, 0],
                             self.two_d_axi.p_air_gaps[1, 1])
            femm.hi_drawline(self.two_d_axi.p_air_gaps[1, 0],
                             self.two_d_axi.p_air_gaps[1, 1],
                             self.two_d_axi.p_window[4, 0],
                             self.two_d_axi.p_window[4, 1])
            femm.hi_drawline(self.two_d_axi.p_window[4, 0],
                             self.two_d_axi.p_window[4, 1],
                             self.two_d_axi.p_window[5, 0],
                             self.two_d_axi.p_window[5, 1])
            femm.hi_drawline(self.two_d_axi.p_window[5, 0],
                             self.two_d_axi.p_window[5, 1],
                             self.two_d_axi.p_window[7, 0],
                             self.two_d_axi.p_window[7, 1])
            femm.hi_drawline(self.two_d_axi.p_window[7, 0],
                             self.two_d_axi.p_window[7, 1],
                             self.two_d_axi.p_window[6, 0],
                             self.two_d_axi.p_window[6, 1])
            femm.hi_drawline(self.two_d_axi.p_window[6, 0],
                             self.two_d_axi.p_window[6, 1],
                             self.two_d_axi.p_air_gaps[3, 0],
                             self.two_d_axi.p_air_gaps[3, 1])
            femm.hi_drawline(self.two_d_axi.p_air_gaps[3, 0],
                             self.two_d_axi.p_air_gaps[3, 1],
                             0,
                             self.two_d_axi.p_air_gaps[2, 1])
            femm.hi_drawline(0,
                             self.two_d_axi.p_air_gaps[2, 1],
                             0,
                             self.two_d_axi.p_outer[2, 1])
            femm.hi_drawline(0,
                             self.two_d_axi.p_outer[2, 1],
                             self.two_d_axi.p_outer[3, 0],
                             self.two_d_axi.p_outer[3, 1])
            femm.hi_drawline(self.two_d_axi.p_outer[3, 0],
                             self.two_d_axi.p_outer[3, 1],
                             self.two_d_axi.p_outer[1, 0],
                             self.two_d_axi.p_outer[1, 1])
            femm.hi_drawline(self.two_d_axi.p_outer[1, 0],
                             self.two_d_axi.p_outer[1, 1],
                             0,
                             self.two_d_axi.p_outer[0, 1])
            femm.hi_drawline(0,
                             self.two_d_axi.p_outer[0, 1],
                             0,
                             self.two_d_axi.p_air_gaps[0, 1])

            # In order for the simulation to work the air_gap must be closed:
            femm.hi_drawline(0, self.two_d_axi.p_air_gaps[0, 1], 0, self.two_d_axi.p_air_gaps[2, 1])

            # Close air gap to separate from air
            femm.hi_drawline(self.two_d_axi.p_air_gaps[1, 0], self.two_d_axi.p_air_gaps[1, 1],
                             self.two_d_axi.p_air_gaps[3, 0], self.two_d_axi.p_air_gaps[3, 1])
        else:
            raise Exception("Negative air gap number is not allowed")

        # Add case
        femm.hi_drawline(0, self.two_d_axi.p_outer[2, 1], 0,
                         self.two_d_axi.p_outer[2, 1] + case_gap_top)  # Top left line
        femm.hi_drawline(0, self.two_d_axi.p_outer[2, 1] + case_gap_top, self.two_d_axi.p_outer[3, 0] + case_gap_right,
                         self.two_d_axi.p_outer[3, 1] + case_gap_top)  # Top line
        femm.hi_drawline(self.two_d_axi.p_outer[3, 0] + case_gap_right, self.two_d_axi.p_outer[3, 1] + case_gap_top,
                         self.two_d_axi.p_outer[1, 0] + case_gap_right,
                         self.two_d_axi.p_outer[1, 1] - case_gap_bot)  # Right line
        femm.hi_drawline(self.two_d_axi.p_outer[1, 0] + case_gap_right, self.two_d_axi.p_outer[1, 1] - case_gap_bot, 0,
                         self.two_d_axi.p_outer[0, 1] - case_gap_bot)  # Bottom line
        femm.hi_drawline(0, self.two_d_axi.p_outer[0, 1] - case_gap_bot, 0,
                         self.two_d_axi.p_outer[0, 1])  # Bottom right line

        # Create boundary
        # femm.hi_selectsegment(*self.calculatePointAverage(0, self.two_d_axi.p_outer[2, 1], 0, self.two_d_axi.p_outer[2, 1] + caseGapTop))
        femm.hi_selectsegment(*MagneticComponent.calculate_point_average(0, self.two_d_axi.p_outer[2, 1] + case_gap_top,
                                                                         self.two_d_axi.p_outer[3, 0] + case_gap_right,
                                                                         self.two_d_axi.p_outer[3, 1] + case_gap_top))
        femm.hi_setsegmentprop("NeumannBoundary", 0, 1, 0, 2, "<None>")
        femm.hi_clearselected()

        femm.hi_selectsegment(*MagneticComponent.calculate_point_average(self.two_d_axi.p_outer[3, 0] + case_gap_right,
                                                                         self.two_d_axi.p_outer[3, 1] + case_gap_top,
                                                                         self.two_d_axi.p_outer[1, 0] + case_gap_right,
                                                                         self.two_d_axi.p_outer[1, 1] - case_gap_bot))
        femm.hi_selectsegment(*MagneticComponent.calculate_point_average(self.two_d_axi.p_outer[1, 0] + case_gap_right,
                                                                         self.two_d_axi.p_outer[1, 1] - case_gap_bot, 0,
                                                                         self.two_d_axi.p_outer[0, 1] - case_gap_bot))
        # femm.hi_selectsegment(*self.calculatePointAverage(0, self.two_d_axi.p_outer[0, 1] - caseGapBot, 0, self.two_d_axi.p_outer[0, 1]))
        femm.hi_setsegmentprop("Boundary", 0, 1, 0, 2, "<None>")
        femm.hi_clearselected()

        # Add case material
        material_x, material_y = self.calculate_point_average(0, self.two_d_axi.p_outer[2, 1], 0,
                                                              self.two_d_axi.p_outer[2, 1] + case_gap_top)
        femm.hi_addblocklabel(material_x + 0.001, material_y)
        femm.hi_selectlabel(material_x + 0.001, material_y)
        femm.hi_setblockprop('Case', 1, 0, 0)
        femm.hi_clearselected()

        # Add Coil
        for num in range(len(self.windings)):
            for i in range(0, int(self.two_d_axi.p_conductor[num].shape[0] / 5)):
                # 0: center | 1: left | 2: top | 3: right | 4.bottom
                femm.hi_drawarc(self.two_d_axi.p_conductor[num][5 * i + 1][0],
                                self.two_d_axi.p_conductor[num][5 * i + 1][1],
                                self.two_d_axi.p_conductor[num][5 * i + 3][0],
                                self.two_d_axi.p_conductor[num][5 * i + 3][1], 180, 2.5)
                femm.hi_addarc(self.two_d_axi.p_conductor[num][5 * i + 3][0],
                               self.two_d_axi.p_conductor[num][5 * i + 3][1],
                               self.two_d_axi.p_conductor[num][5 * i + 1][0],
                               self.two_d_axi.p_conductor[num][5 * i + 1][1], 180, 2.5)
                femm.hi_addblocklabel(self.two_d_axi.p_conductor[num][5 * i][0],
                                      self.two_d_axi.p_conductor[num][5 * i][1])
                femm.hi_selectlabel(self.two_d_axi.p_conductor[num][5 * i][0],
                                    self.two_d_axi.p_conductor[num][5 * i][1])
                if num == 0:
                    femm.hi_setblockprop(f'Wire_{num}_{i}', 1, 0, 1)
                if num == 1:
                    femm.hi_setblockprop(f'Wire_{num}_{i}', 1, 0, 1)
                femm.hi_clearselected()

        # Define an "open" boundary condition using the built-in function:
        # femm.hi_makeABC()

        # == Labels/Designations ==
        # Label for air and air gap
        if self.air_gaps.number == 0:
            femm.hi_addblocklabel(self.two_d_axi.r_inner - 0.0001, 0)
            femm.hi_selectlabel(self.two_d_axi.r_inner - 0.001, 0)
            femm.hi_setblockprop('Air', 1, 0, 0)
            femm.hi_clearselected()
        else:
            femm.hi_addblocklabel(self.two_d_axi.r_inner - 0.0001, 0)
            femm.hi_selectlabel(self.two_d_axi.r_inner - 0.001, 0)
            femm.hi_setblockprop('Air', 1, 0, 0)
            femm.hi_clearselected()
            femm.hi_addblocklabel(0.001, 0)
            femm.hi_selectlabel(0.001, 0)
            femm.hi_setblockprop('Air Gaps', 1, 0, 0)
            femm.hi_clearselected()

        # Label for core
        femm.hi_addblocklabel(self.two_d_axi.p_outer[3, 0] - 0.001, self.two_d_axi.p_outer[3, 1] - 0.001)
        femm.hi_selectlabel(self.two_d_axi.p_outer[3, 0] - 0.001, self.two_d_axi.p_outer[3, 1] - 0.001)
        femm.hi_setblockprop('Core', 1, 0, 0)
        femm.hi_clearselected()

        # Not needed when the core is the boundary
        # femm.hi_addblocklabel(self.two_d_axi.p_outer[3, 0] + 0.001, self.two_d_axi.p_outer[3, 1] + 0.001)
        # femm.hi_selectlabel(self.two_d_axi.p_outer[3, 0] + 0.001, self.two_d_axi.p_outer[3, 1] + 0.001)
        # femm.hi_setblockprop('Air', 1, 0, 0)
        # femm.hi_clearselected()

        # Now, the finished input geometry can be displayed.
        femm.hi_zoomnatural()
        femm.hi_saveas(femm_model_file_path)
        femm.hi_analyze()
        femm.hi_loadsolution()
        input()  # So the window stays open
        # femm.closefemm()

    @staticmethod
    def encode_settings(o) -> Dict:
        """Encodes the magnetic component in a dictionary.

        :param o: Magnetic component containing the model.
        :type o: MagneticComponent
        :return: Model encodes as dictionary
        :rtype: Dict
        """
        content = {
            "simulation_name": o.simulation_name,
            "date": datetime.today().strftime('%Y-%m-%d %H:%M:%S'),
            "component_type": o.component_type.name,
            "working_directory": o.file_data.working_directory,
            "core": o.core.to_dict(),
            "winding_windows": [ww.to_dict() for ww in o.winding_windows],
        }

        if o.air_gaps is not None:
            content["air_gaps"] = o.air_gaps.to_dict()

        if o.insulation is not None:
            content["insulation"] = o.insulation.to_dict()

        if o.stray_path is not None:
            content["stray_path"] = o.stray_path.__dict__

        return content

    @staticmethod
    def decode_settings_from_log(log_file_path: str, working_directory: str = None, verbosity: bool = False):
        """
        Reads the given log and returns the magnetic component from th elog.

        :param log_file_path: Path to the log file
        :type log_file_path: str
        :param working_directory: If the working directory shall be a different from the log file enter a new one here, defaults to None
        :type working_directory: str, optional
        :param silent: True to avoid terminal outputs. Helps to speed up simulations.
        :type silent: bool
        :return: Magnetic component containing the model
        :rtype: MagneticComponent
        """
        if not os.path.isfile(log_file_path):
            raise Exception(f"File {log_file_path} does not exists or is not a file!")

        settings = None
        with open(log_file_path, "r") as fd:
            content = json.load(fd)
            settings = content["simulation_settings"]

        if settings is not None:
            cwd = working_directory if working_directory is not None else settings["working_directory"]
            geo = MagneticComponent(component_type=ComponentType[settings["component_type"]], working_directory=cwd,
                                    verbosity = 2)

            settings["core"]["loss_approach"] = LossApproach[settings["core"]["loss_approach"]]
<<<<<<< HEAD
            core_type = settings["core"]["core_type"]
            #print(core_type)
            if core_type == CoreType.Single:
                core_dimensions = SingleCoreDimensions(core_inner_diameter=settings["core"]["core_inner_diameter"],
                                                                window_w=settings["core"]["window_w"],
                                                                window_h=settings["core"]["window_h"],
                                                                core_h=settings["core"]["core_h"])

            elif core_type == CoreType.Stacked:
                core_dimensions = StackedCoreDimensions(core_inner_diameter=settings["core"]["core_inner_diameter"],
                                                                window_w=settings["core"]["window_w"],
                                                                window_h_bot=settings["core"]["window_h_bot"],
                                                                window_h_top=settings["core"]["window_h_top"])
                                                                #ToDo: core_h not implemented yet.
                                                                #core_h=settings["core"]["core_h"])
            else:
                raise ValueError("unknown core_type for decoding from result_log.")


            if isinstance(settings["core"]["sigma"], List):
                # in case of sigma is a complex number, it is given as a list and needs to translated to complex.
                settings["core"]["sigma"] = complex(settings["core"]["sigma"][0], settings["core"]["sigma"][1])

            if settings["core"]["material"] != 'custom':
                # a custom core does not need a material, measurement_setup and _datatype
                settings["core"]["material"] = Material(settings["core"]["material"])
                settings["core"]["permeability_measurement_setup"] = MeasurementSetup(settings["core"]["permeability_measurement_setup"])
                settings["core"]["permeability_datatype"] = MeasurementDataType(settings["core"]["permeability_datatype"])
                settings["core"]["permittivity_measurement_setup"] = MeasurementSetup(settings["core"]["permittivity_measurement_setup"])
                settings["core"]["permittivity_datatype"] = MeasurementDataType(settings["core"]["permittivity_datatype"])

            settings["core"]["permeability_datasource"] = MaterialDataSource(settings["core"]["permeability_datasource"])
            settings["core"]["permittivity_datasource"] = MaterialDataSource(settings["core"]["permittivity_datasource"])
=======
            core_dimensions = SingleCoreDimensions(core_inner_diameter=settings["core"]["core_inner_diameter"],
                                                   window_w=settings["core"]["window_w"],
                                                   window_h=settings["core"]["window_h"])
>>>>>>> bc240fa1

            core = Core(core_dimensions=core_dimensions, **settings["core"])
            geo.set_core(core)

            if "air_gaps" in settings:
                air_gaps = AirGaps(AirGapMethod[settings["air_gaps"]["method"]], core)
                for air_gap in settings["air_gaps"]["air_gaps"]:
                    air_gaps.add_air_gap(AirGapLegPosition[air_gap["leg_position"]], air_gap["height"],
                                         air_gap["position_value"], )
                geo.set_air_gaps(air_gaps)

            if "insulation" in settings:
                insulation = Insulation()
                insulation.add_core_insulations(*settings["insulation"]["core_insulations"])
<<<<<<< HEAD
                insulation.add_winding_insulations(settings["insulation"]["inner_winding_insulations"])
=======
                insulation.add_winding_insulations(settings["insulation"]["inner_winding_insulations"],
                                                   settings["insulation"]["vww_insulation"])
>>>>>>> bc240fa1
                geo.set_insulation(insulation)

            if "stray_path" in settings:
                stray_path = StrayPath(**settings["stray_path"])
                geo.set_stray_path(stray_path)

            new_virtual_winding_windows = []
            winding_windows = settings["winding_windows"]
            for winding_window in winding_windows:
                virtual_winding_windows = winding_window["virtual_winding_windows"]
                for vww in virtual_winding_windows:
                    turns = vww["turns"]
                    conductors = []
                    for winding in vww["windings"]:
                        winding_number = winding["winding_number"]
                        conductor = Conductor(winding["winding_number"], Conductivity[winding["conductivity"]])
                        conductor_type = ConductorType[winding["conductor_type"]]
                        if conductor_type == ConductorType.RectangularSolid:
                            conductor.set_rectangular_conductor(winding["thickness"])
                        elif conductor_type == ConductorType.RoundLitz:
                            # 3 of 4 wire preferences are allowed, so fill-factor is set to None, even the value is known from the log.
                            conductor.set_litz_round_conductor(winding["conductor_radius"], winding["number_strands"],
                                                               winding["strand_radius"], None,
                                                               ConductorArrangement[winding["conductor_arrangement"]])
                        elif conductor_type == ConductorType.RoundSolid:
                            conductor.set_solid_round_conductor(winding["conductor_radius"],
                                                                ConductorArrangement[winding["conductor_arrangement"]])
                        else:
                            raise Exception(f"Unknown conductor type {conductor_type.name}")

                        conductors.append(conductor)

                    new_vww = VirtualWindingWindow(vww["bot_bound"], vww["top_bound"], vww["left_bound"],
                                                   vww["right_bound"])
                    winding_type = WindingType[vww["winding_type"]]
                    if winding_type == WindingType.Single:
<<<<<<< HEAD
                        print(f"Winding Type Single")
                        winding_scheme = WindingScheme[vww["winding_scheme"]] if vww["winding_scheme"] is not None else None
=======
                        winding_scheme = WindingScheme[vww["winding_scheme"]] if vww[
                                                                                     "winding_scheme"] is not None else None
>>>>>>> bc240fa1
                        wrap_para_type = WrapParaType[vww["wrap_para"]] if vww["wrap_para"] is not None else None
                        new_vww.set_winding(conductors[0], turns[winding_number], winding_scheme, wrap_para_type)
                        print(turns[0])
                    elif winding_type == WindingType.TwoInterleaved:
                        new_vww.set_interleaved_winding(conductors[0], turns[0], conductors[1], turns[1],
                                                        InterleavedWindingScheme[vww["winding_scheme"]],
                                                        vww["winding_insulation"])
                    else:
                        raise Exception(f"Winding type {winding_type} is not implemented")
                    new_virtual_winding_windows.append(new_vww)

            winding_window = WindingWindow(core, insulation)
            winding_window.virtual_winding_windows = new_virtual_winding_windows
            geo.set_winding_windows([winding_window])

            return geo

        raise Exception(f"Couldn't extract settings from file {log_file_path}")



<|MERGE_RESOLUTION|>--- conflicted
+++ resolved
@@ -3368,7 +3368,6 @@
                                     verbosity = 2)
 
             settings["core"]["loss_approach"] = LossApproach[settings["core"]["loss_approach"]]
-<<<<<<< HEAD
             core_type = settings["core"]["core_type"]
             #print(core_type)
             if core_type == CoreType.Single:
@@ -3402,11 +3401,6 @@
 
             settings["core"]["permeability_datasource"] = MaterialDataSource(settings["core"]["permeability_datasource"])
             settings["core"]["permittivity_datasource"] = MaterialDataSource(settings["core"]["permittivity_datasource"])
-=======
-            core_dimensions = SingleCoreDimensions(core_inner_diameter=settings["core"]["core_inner_diameter"],
-                                                   window_w=settings["core"]["window_w"],
-                                                   window_h=settings["core"]["window_h"])
->>>>>>> bc240fa1
 
             core = Core(core_dimensions=core_dimensions, **settings["core"])
             geo.set_core(core)
@@ -3421,12 +3415,7 @@
             if "insulation" in settings:
                 insulation = Insulation()
                 insulation.add_core_insulations(*settings["insulation"]["core_insulations"])
-<<<<<<< HEAD
                 insulation.add_winding_insulations(settings["insulation"]["inner_winding_insulations"])
-=======
-                insulation.add_winding_insulations(settings["insulation"]["inner_winding_insulations"],
-                                                   settings["insulation"]["vww_insulation"])
->>>>>>> bc240fa1
                 geo.set_insulation(insulation)
 
             if "stray_path" in settings:
@@ -3463,13 +3452,8 @@
                                                    vww["right_bound"])
                     winding_type = WindingType[vww["winding_type"]]
                     if winding_type == WindingType.Single:
-<<<<<<< HEAD
                         print(f"Winding Type Single")
                         winding_scheme = WindingScheme[vww["winding_scheme"]] if vww["winding_scheme"] is not None else None
-=======
-                        winding_scheme = WindingScheme[vww["winding_scheme"]] if vww[
-                                                                                     "winding_scheme"] is not None else None
->>>>>>> bc240fa1
                         wrap_para_type = WrapParaType[vww["wrap_para"]] if vww["wrap_para"] is not None else None
                         new_vww.set_winding(conductors[0], turns[winding_number], winding_scheme, wrap_para_type)
                         print(turns[0])
