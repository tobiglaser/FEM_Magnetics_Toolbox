--- conflicted
+++ resolved
@@ -537,23 +537,6 @@
 
         :return: None
         """
-<<<<<<< HEAD
-        if self.core.permittivity["datasource"] == "measurements" or self.core.permittivity["datasource"] == "datasheet":
-            epsilon_r, epsilon_phi_deg = mdb.MaterialDatabase(self.silent).get_permittivity(temperature=self.core.temperature, frequency=self.frequency,
-                                                                                          material_name=self.core.material,
-                                                                                          datasource=self.core.permittivity["datasource"],
-                                                                                          datatype=self.core.permittivity["datatype"],
-                                                                                          measurement_setup=self.core.permittivity["measurement_setup"],
-                                                                                          interpolation_type="linear")
-
-            complex_permittivity = epsilon_0 * epsilon_r * complex(np.cos(np.deg2rad(epsilon_phi_deg)), np.sin(np.deg2rad(epsilon_phi_deg)))
-            self.femmt_print(f"{complex_permittivity = }\n"
-                           f"{epsilon_r = }\n"
-                           f"{epsilon_phi_deg = }")
-
-            ff.check_mqs_condition(radius=self.core.core_inner_diameter/2, frequency=self.frequency, complex_permeability=self.get_single_complex_permeability(),
-                                   complex_permittivity=complex_permittivity, conductivity=self.core.sigma, relative_margin_to_first_resonance=0.5, silent=self.silent)
-=======
         if self.frequency != 0:
             if self.core.permittivity["datasource"] == "measurements" or self.core.permittivity["datasource"] == "datasheet":
                 epsilon_r, epsilon_phi_deg = mdb.MaterialDatabase(self.silent).get_permittivity(temperature=self.core.temperature, frequency=self.frequency,
@@ -570,7 +553,6 @@
 
                 ff.check_mqs_condition(radius=self.core.core_inner_diameter/2, frequency=self.frequency, complex_permeability=self.get_single_complex_permeability(),
                                        complex_permittivity=complex_permittivity, conductivity=self.core.sigma, relative_margin_to_first_resonance=0.5, silent=self.silent)
->>>>>>> 1de2efb5
 
             else:
                 ff.check_mqs_condition(radius=self.core.core_inner_diameter/2, frequency=self.frequency, complex_permeability=self.get_single_complex_permeability(),
@@ -1320,19 +1302,6 @@
         """
         Comprehensive component analysis for center tapped transformers with dedicated choke.
 
-<<<<<<< HEAD
-        # Correct the hysteresis loss for the triangular shaped flux density waveform
-        alpha_from_db, beta_from_db, k_from_db = mdb.MaterialDatabase(self.silent).get_steinmetz(temperature=self.core.temperature, material_name=self.core.material, datasource="measurements",
-                                                                      datatype=mdb.MeasurementDataType.Steinmetz, measurement_setup="LEA_LK",interpolation_type="linear")
-        p_hyst = factor_triangular_hysteresis_loss_iGSE(duty_cycle=0.5, alpha=alpha_from_db) * p_hyst
-
-        # calculate the winding losses
-        print(f"{frequency_list = }")
-        print(f"{current_list_list = }")
-        print(f"{inductance_dict = }")
-        self.excitation_sweep(list(frequency_list), current_list_list, phi_deg_list_list, inductance_dict=inductance_dict,
-                              core_hyst_loss=float(p_hyst))
-=======
         :param non_sine_hysteresis_correction:
         :param center_tapped_study_excitation:
         :param time_current_vectors:
@@ -1346,7 +1315,6 @@
             integrant = np.abs(np.cos(theta)) ** alpha
             denominator = np.pi ** (alpha - 1) * np.trapz(integrant, x=theta)
             return nominator / denominator
->>>>>>> 1de2efb5
 
 
         # get the inductance
