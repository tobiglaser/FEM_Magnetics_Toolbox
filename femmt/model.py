# Python standard libraries
from dataclasses import dataclass
from typing import List, Tuple, Optional, Union

# 3rd party libraries
import numpy as np

# Local libraries
import femmt.functions as ff
from femmt.functions_model import *
import femmt.functions_reluctance as fr
from femmt.enumerations import *
from femmt.constants import *
from femmt.functions_drawing import *
import materialdatabase as mdb


class Conductor:
    """
    A winding defines a conductor which is wound around a magnetic component such as transformer or inductance.
    The winding is defined by its conductor and the way it is placed in the magnetic component. To allow different
    arrangements of the conductors in several winding windows (hexagonal or square packing, interleaved, ...) in
    this class only the conductor parameters are specified. 
    """
    # TODO More documentation
    conductor_type: ConductorType
    conductor_arrangement: ConductorArrangement = None
    wrap_para: WrapParaType = None
    conductor_radius: float = None
    winding_number: int
    thickness: float = None
    ff: float = None
    strand_radius: float = None
    n_strands: int = 0
    n_layers: int
    a_cell: float
    cond_sigma: float

    conductor_is_set: bool

    # Not used in femmt_classes. Only needed for to_dict()
    conductivity: Conductivity = None

    def __init__(self, winding_number: int, conductivity: Conductivity, parallel: bool = False,
                 winding_material_temperature: float = 100):
        """Creates a conductor object.
        The winding_number sets the order of the conductors. Every conductor needs to have a unique winding number.
        The conductor with the lowest winding number (starting from 0) will be treated as primary, second-lowest number as secondary and so on.

        :param winding_number: Unique number for the winding
        :type winding_number: int
        :param conductivity: Sets the conductivity for the conductor
        :type conductivity: float
        :param winding_material_temperature: temperature of winding material, default set to 100 °C
        :type winding_material_temperature: float
        :param parallel: Set to True to introduce parallel conductors. Default set to False
        :type parallel: bool
        """
        if winding_number < 0:
            raise Exception("Winding index cannot be negative.")

        self.winding_number = winding_number
        self.conductivity = conductivity
        self.conductor_is_set = False
        self.parallel = parallel

        dict_material_database = ff.wire_material_database()
        if conductivity.name in dict_material_database:
            self.cond_sigma = ff.conductivity_temperature(conductivity.name, winding_material_temperature)
        else:
            raise Exception(f"Material {conductivity.name} not found in database")

    def set_rectangular_conductor(self, thickness: float):
        if self.conductor_is_set:
            raise Exception("Only one conductor can be set for each winding!")

        self.conductor_is_set = True
        self.conductor_type = ConductorType.RectangularSolid
        self.thickness = thickness
        self.a_cell = None  # can only be set after the width is determined
        self.conductor_radius = 1  # Revisit

    def set_solid_round_conductor(self, conductor_radius: float, conductor_arrangement: ConductorArrangement):
        if self.conductor_is_set:
            raise Exception("Only one conductor can be set for each winding!")

        self.conductor_is_set = True
        self.conductor_type = ConductorType.RoundSolid
        self.conductor_arrangement = conductor_arrangement
        self.conductor_radius = conductor_radius
        self.a_cell = np.pi * conductor_radius ** 2

    def set_litz_round_conductor(self, conductor_radius: Optional[float], number_strands: Optional[int],
                                 strand_radius: Optional[float],
                                 fill_factor: Optional[float], conductor_arrangement: ConductorArrangement):
        """
        Only 3 of the 4 parameters are needed. The other one needs to be none
        """
        if self.conductor_is_set:
            raise Exception("Only one conductor can be set for each winding!")

        self.conductor_is_set = True
        self.conductor_type = ConductorType.RoundLitz
        self.conductor_arrangement = conductor_arrangement
        self.conductor_radius = conductor_radius
        self.n_strands = number_strands
        self.strand_radius = strand_radius
        self.ff = fill_factor

        if number_strands is None:
            self.n_strands = int(conductor_radius ** 2 / strand_radius ** 2 * fill_factor)
        elif conductor_radius is None:
            self.conductor_radius = np.sqrt(number_strands * strand_radius ** 2 / fill_factor)
        elif fill_factor is None:
            ff_exact = number_strands * strand_radius ** 2 / conductor_radius ** 2
            self.ff = np.around(ff_exact, decimals=2)
            if self.ff > 0.99:
                raise Exception(f"A fill factor of {self.ff} is unrealistic!")
        elif strand_radius is None:
            self.strand_radius = np.sqrt(conductor_radius ** 2 * fill_factor / number_strands)
        else:
            raise Exception("1 of the 4 parameters need to be None.")

        self.n_layers = ff.litz_calculate_number_layers(number_strands)
        self.a_cell = self.n_strands * self.strand_radius ** 2 * np.pi / self.ff

        ff.femmt_print(f"Updated Litz Configuration: \n"
                       f" ff: {self.ff} \n"
                       f" Number of layers/strands: {self.n_layers}/{self.n_strands} \n"
                       f" Strand radius: {self.strand_radius} \n"
                       f" Conductor radius: {self.conductor_radius}\n"
                       f"---")

    def __eq__(self, other):
        return self.__dict__ == other.__dict__

    def __ne__(self, other):
        return self.__dict__ != other.__dict__

    def to_dict(self):
        return {
            "winding_number": self.winding_number,
            "conductivity": self.conductivity.name,
            "conductor_type": self.conductor_type.name,
            "thickness": self.thickness,
            "conductor_radius": self.conductor_radius,
            "conductor_arrangement": self.conductor_arrangement.name if self.conductor_arrangement is not None else None,
            "number_strands": self.n_strands,
            "strand_radius": self.strand_radius,
            "fill_factor": self.ff
        }


class Core:
    """
    This creates the core base for the model.
    # TODO More documentation and get rid of double initializations
    frequency = 0: mu_r_abs only used if non_linear == False
    frequency > 0: mu_r_abs is used
    """

    # Standard material data
    material: str

    # Permeability
    # TDK N95 as standard material:
    permeability_type: PermeabilityType
    mu_r_abs: float  # Relative Permeability [if complex: mu_complex = re_mu_rel + j*im_mu_rel with mu_rel=|mu_complex|]
    phi_mu_deg: float  # mu_complex = mu_r_abs * exp(j*phi_mu_deg)

    # Permitivity - [Conductivity in a magneto-quasistatic sense]
    sigma: complex  # Imaginary part of complex equivalent permittivity [frequency-dependent]

    steinmetz_loss: int = 0
    generalized_steinmetz_loss: int = 0

    # Needed for to_dict
    loss_approach: LossApproach = None

    # Database
    # material_database is variable to load in material_database
    temperature: float  # temperature at which data is required
    material: str  # material to be accessed from data base
    datasource: str  # type of data to be accessed ( datasheet or measurement)

    file_path_to_solver_folder: str  # location to create temporary pro file

    def __init__(self,
                 # dimensions
                 core_type: CoreType = CoreType.Single,
                 core_dimensions=None,
                 correct_outer_leg: bool = False,

                 # material data
                 material: str = "custom",
                 temperature: float = None,
                 loss_approach: LossApproach = LossApproach.LossAngle,
                 mu_r_abs: float = 3000,

                 # permeability
                 permeability_datasource: MaterialDataSource = None,
                 permeability_datatype: MeasurementDataType = None,
                 permeability_measurement_setup: str = None,
                 phi_mu_deg: float = None,
                 non_linear: bool = False,

                 # permittivity
                 permittivity_datasource: str = None,
                 permittivity_datatype: str = None,
                 permittivity_measurement_setup: str = None,
                 sigma: complex = None,
                 steinmetz_parameter: list = None,
                 generalized_steinmetz_parameter: list = None,
                 **kwargs):
        """TODO Doc

        :param core_inner_diameter: diameter of the inner core
        :type core_inner_diameter: float
        :param window_w: width of the winding window
        :type window_w: float
        :param window_h: height of the winding window
        :type window_h: float
        :param material: Material name, e.g. 'N95', defaults to "custom"mu_rel
        :type material: str, optional
        :param mu_r_abs: absolute value of the permeability, defaults to 3000
        :type mu_r_abs: float, optional
        :param phi_mu_deg: loss angle of the material in degree, defaults to None
        :type phi_mu_deg: float, optional
        :param sigma: core conductivity, defaults to None
        :type sigma: float, optional
        :param non_linear: _description_, defaults to False
        :type non_linear: bool, optional
        :param correct_outer_leg: Manual correction so cross-section of inner leg is not same as outer leg (PQ 40/40 only!!!), defaults to False (recommended!)
        :type correct_outer_leg: bool, optional
        """
        # Set parameters
        self.core_type = core_type  # Basic shape of magnetic conductor

        # Geometric Parameters
        self.core_inner_diameter = core_dimensions.core_inner_diameter
        self.window_w = core_dimensions.window_w
        self.correct_outer_leg = correct_outer_leg
        self.r_inner = self.window_w + self.core_inner_diameter / 2

        if self.core_type == CoreType.Single:
            self.window_h = core_dimensions.window_h
            self.number_core_windows = 2
            self.core_h = self.window_h + self.core_inner_diameter / 2  # TODO: could also be done arbitrarily
        if self.core_type == CoreType.Stacked:
            self.window_h_bot = core_dimensions.window_h_bot
            self.window_h_top = core_dimensions.window_h_top
            # self.core_h = self.window_h_bot + self.window_h_top + self.core_inner_diameter * 3 / 4  # TODO: could also be done arbitrarily
            self.core_h = self.window_h_bot + self.core_inner_diameter / 2  # TODO: could also be done arbitrarily
            self.number_core_windows = 4

        if correct_outer_leg:
            # hard-coded case for PQ 40/40-cores:
            # the outer cross-section differs from inner cross-section and is corrected here.
            # Note: for PQ 40/40 cores only!!
            A_out = 200 * 10 ** -6
            self.r_outer = np.sqrt(A_out / np.pi + self.r_inner ** 2)  # Hardcode for PQ 40/40
        else:
            # set r_outer, so cross-section of outer leg has same cross-section as inner leg
            # this is the recommended default-case
            self.r_outer = fr.calculate_r_outer(self.core_inner_diameter, self.window_w)

        # Material Parameters
        # General
        # Initialize database
        self.material_database = mdb.MaterialDatabase(ff.silent)
        self.material = material
        self.file_path_to_solver_folder = None
        self.temperature = temperature
        # Permeability
        self.permeability = {"datasource": permeability_datasource,
                             "measurement_setup": permeability_measurement_setup,
                             "datatype": permeability_datatype}
        self.non_linear = non_linear
        self.mu_r_abs = mu_r_abs
        self.phi_mu_deg = phi_mu_deg
        self.loss_approach = loss_approach
        # Permittivity
        self.complex_permittivity = None
        self.permittivity = {"datasource": permittivity_datasource,
                             "measurement_setup": permittivity_measurement_setup,
                             "datatype": permittivity_datatype}
        self.sigma = sigma

        # Check loss approach
        if loss_approach == LossApproach.Steinmetz:
            self.sigma = 0
            if self.material != "custom":
                self.permeability_type = PermeabilityType.FromData
                self.mu_r_abs = self.material_database.get_material_attribute(material_name=self.material,
                                                                              attribute="initial_permeability")

                steinmetz_data = self.material_database.get_steinmetz_data(material_name=self.material,
                                                                           type="Steinmetz",
                                                                           datasource="measurements")
                self.ki = steinmetz_data['ki']
                self.alpha = steinmetz_data['alpha']
                self.beta = steinmetz_data['beta']

            if self.material == "custom":  # ----steinmetz_parameter consist of list of ki, alpha , beta from the user
                self.ki = steinmetz_parameter[0]
                self.alpha = steinmetz_parameter[1]
                self.beta = steinmetz_parameter[2]
                ff.femmt_print(f"{self.ki, self.alpha, self.beta = }")
            else:
                raise Exception(f"When steinmetz losses are set a material needs to be set as well.")
        # if loss_approach == LossApproach.Generalized_Steinmetz:
        #     raise NotImplemented
        # self.sigma = 0
        # if self.material != "custom":
        #     self.permeability_type = PermeabilityType.FromData
        #     self.mu_rel = Database.get_initial_permeability(material_name=self.material)
        #     self.t_rise = Database.get_steinmetz_data(material_name=self.material, type="Generalized_Steinmetz")[
        #         't_rise']
        #     self.t_fall = Database.get_steinmetz_data(material_name=self.material, type="Generalized_Steinmetz")[
        #         't_fall']
        # elif self.material == "custom":  # ----generalized_steinmetz_parameter consist of list of ki, alpha , beta from the user
        #     self.t_rise = generalized_steinmetz_parameter[0]
        #     self.t_fall = generalized_steinmetz_parameter[1]

        if loss_approach == LossApproach.LossAngle:

            if self.permittivity["datasource"] == MaterialDataSource.Custom:
                self.sigma = sigma  # from user
            else:
                self.sigma = 1 / self.material_database.get_material_attribute(material_name=self.material,
                                                                               attribute="resistivity")

            if self.permeability["datasource"] == MaterialDataSource.Custom:
                # this is a service for the user:
                # In case of not giving a fixed loss angle phi_mu_deg,
                # the initial permeability from datasheet is used (RealValue)
                if phi_mu_deg is not None and phi_mu_deg != 0:
                    self.permeability_type = PermeabilityType.FixedLossAngle
                else:
                    self.permeability_type = PermeabilityType.RealValue
            else:
                self.permeability_type = PermeabilityType.FromData
                self.mu_r_abs = self.material_database.get_material_attribute(material_name=self.material,
                                                                              attribute="initial_permeability")

        else:
            raise Exception("Loss approach {loss_approach.value} is not implemented")

        # Set attributes of core with given keywords
        # TODO Should we allow this? Technically this is not how an user interface should be designed
        for key, value in kwargs.items():
            setattr(self, key, value)

        # Needed because of to_dict
        self.kwargs = kwargs

    def update_sigma(self, frequency: bool) -> None:
        """
        Updates the core conductivity.
        The core conductivity is used to calculate eddy current losses inside the FEM simulation.

        In case of datasheet parameters, the DC-resistance is loaded from the material database.
        In case of measurement parameters, the AC-resistance is loaded from the material database.
         * The AC-resistance is interpolated by the material database for the certain frequency
         * AC-resistance = imaginary part of complex permittivity

        The AC-resistance decreases when increasing the frequency.
        Using AC-resistance (interpolated from measurements) is more accurate than the static DC-datasheet resistance.

        The conductivity 'sigma' = (1 / AC-resistance) is used for the simulation.

        :param frequency: operating frequency in Hz
        :type frequency: float
        """
        if self.permittivity["datasource"] == MaterialDataSource.Measurement:
            epsilon_r, phi_epsilon_deg = self.material_database.get_permittivity(temperature=self.temperature,
                                                                                 frequency=frequency,
                                                                                 material_name=self.material,
                                                                                 datasource=self.permittivity[
                                                                                     "datasource"],
                                                                                 measurement_setup=self.permittivity[
                                                                                     "measurement_setup"],
                                                                                 datatype=self.permittivity["datatype"])
<<<<<<< HEAD
            self.complex_permittivity = epsilon_0 * epsilon_r * complex(np.cos(np.deg2rad(phi_epsilon_deg)), np.sin(np.deg2rad(phi_epsilon_deg)))
            self.sigma = 2 * np.pi * frequency * complex(self.complex_permittivity.imag, self.complex_permittivity.real)
=======
            self.complex_permittivity = epsilon_0 * epsilon_r * complex(np.cos(np.deg2rad(phi_epsilon_deg)),
                                                                        np.sin(np.deg2rad(phi_epsilon_deg)))
            self.sigma = 2 * np.pi * frequency * self.complex_permittivity.imag
>>>>>>> 2344c3cf

        if self.permittivity["datasource"] == MaterialDataSource.ManufacturerDatasheet:
            self.sigma = 1 / self.material_database.get_material_attribute(material_name=self.material,
                                                                           attribute="resistivity")

    def update_core_material_pro_file(self, frequency, electro_magnetic_folder, plot_interpolation: bool = False):
        # This function is needed to update the pro file for the solver depending on the frequency of the
        # upcoming simulation
        ff.femmt_print(f"{self.permeability['datasource'] = }")
        self.material_database.permeability_data_to_pro_file(temperature=self.temperature, frequency=frequency,
                                                             material_name=self.material,
                                                             datasource=self.permeability["datasource"],
                                                             datatype=self.permeability["datatype"],
                                                             measurement_setup=self.permeability["measurement_setup"],
                                                             parent_directory=electro_magnetic_folder,
                                                             plot_interpolation=plot_interpolation)

    def to_dict(self):
        # TODO: mdb
        if self.core_type == CoreType.Single:
            return {
                "core_inner_diameter": self.core_inner_diameter,
                "window_w": self.window_w,
                "window_h": self.window_h,
                "material": self.material,
                "loss_approach": self.loss_approach.name,
                "mu_r_abs": self.mu_r_abs,
                "phi_mu_deg": self.phi_mu_deg,
                "sigma": [self.sigma.real, self.sigma.imag],
                "non_linear": self.non_linear,
                "correct_outer_leg": self.correct_outer_leg,
                "temperature": self.temperature,
                "permeability_datasource": self.permeability["datasource"],
                "permeability_measurement_setup": self.permeability["measurement_setup"],
                "permeability_datatype": self.permeability["datatype"],
                "permittivity_datasource": self.permittivity["datasource"],
                "permittivity_measurement_setup": self.permittivity["measurement_setup"],
                "permittivity_datatype": self.permittivity["datatype"]
            }

        elif self.core_type == CoreType.Stacked:
            return {
                "core_inner_diameter": self.core_inner_diameter,
                "window_w": self.window_w,
                "window_h_bot": self.window_h_bot,
                "window_h_top": self.window_h_top,
                "material": self.material,
                "loss_approach": self.loss_approach.name,
                "mu_r_abs": self.mu_r_abs,
                "phi_mu_deg": self.phi_mu_deg,
                "sigma": self.sigma,
                "non_linear": self.non_linear,
                "correct_outer_leg": self.correct_outer_leg,
                "temperature": self.temperature,
                "permeability_datasource": self.permeability["datasource"],
                "permeability_measurement_setup": self.permeability["measurement_setup"],
                "permeability_datatype": self.permeability["datatype"],
                "permittivity_datasource": self.permittivity["datasource"],
                "permittivity_measurement_setup": self.permittivity["measurement_setup"],
                "permittivity_datatype": self.permittivity["datatype"]
            }


class AirGaps:
    """
    Contains methods and arguments to describe the air gaps in a magnetic component

    An air gap can be added with the add_air_gap function. It is possible to set different positions and heights.
    """

    core: Core
    midpoints: List[List[float]]  #: list: [position_tag, air_gap_position, air_gap_h]
    number: int

    # Needed for to_dict
    air_gap_settings: List

    def __init__(self, method: AirGapMethod, core: Core):
        """Creates an AirGaps object. An AirGapMethod needs to be set. This determines the way the air gap will be added to the model.
        In order to calculate the air gap positions the core object needs to be given.

        :param method: The method determines the way the air gap position is set.
        :type method: AirGapMethod
        :param core: The core object
        :type core: Core
        """
        self.method = method
        self.core = core
        self.midpoints = []
        self.number = 0
        self.air_gap_settings = []

    def add_air_gap(self, leg_position: AirGapLegPosition, height: float, position_value: Optional[float] = 0,
                    stacked_position: StackedPosition = None):
        """
        Brings a single air gap to the core.

        :param leg_position: CenterLeg, OuterLeg
        :type leg_position: AirGapLegPosition
        :param position_value: if AirGapMethod == Percent: 0...100, elif AirGapMethod == Manually: position height in [m]
        :type position_value: float
        :param height: Air gap height in [m]
        :type height: float
        :param stacked_position: Top, Bot
        :type stacked_position: StackedPosition
        """
        self.air_gap_settings.append({
            "leg_position": leg_position.name,
            "position_value": position_value,
            "height": height,
            "stacked_position": stacked_position})

        for index, midpoint in enumerate(self.midpoints):
            if midpoint[0] == leg_position and midpoint[1] + midpoint[2] < position_value - height \
                    and midpoint[1] - midpoint[2] > position_value + height:
                raise Exception(f"Air gaps {index} and {len(self.midpoints)} are overlapping")

        if leg_position == AirGapLegPosition.LeftLeg or leg_position == AirGapLegPosition.RightLeg:
            raise Exception("Currently the leg positions LeftLeg and RightLeg are not supported")

        if self.method == AirGapMethod.Center:
            if self.number >= 1:
                raise Exception("The 'center' position for air gaps can only have 1 air gap maximum")
            else:
                self.midpoints.append([0, 0, height])
                self.number += 1

        elif self.method == AirGapMethod.Manually:
            self.midpoints.append([leg_position.value, position_value, height])
            self.number += 1

        elif self.method == AirGapMethod.Percent:
            if position_value > 100 or position_value < 0:
                raise Exception("AirGap position values for the percent method need to be between 0 and 100.")
            position = position_value / 100 * self.core.window_h - self.core.window_h / 2

            # When the position is above the winding window it needs to be adjusted
            if position + height / 2 > self.core.window_h / 2:
                position -= (position + height / 2) - self.core.window_h / 2
            elif position - height / 2 < -self.core.window_h / 2:
                position += -self.core.window_h / 2 - (position - height / 2)

            self.midpoints.append([leg_position.value, position, height])
            self.number += 1

        elif self.method == AirGapMethod.Stacked:
            # set midpoints
            # TODO: handle top and bot
            if stacked_position == StackedPosition.Bot:
                self.midpoints.append([0, 0, height])
                self.number += 1
            if stacked_position == StackedPosition.Top:
                self.midpoints.append([0, self.core.window_h_bot / 2 + self.core.core_inner_diameter / 4 + height / 2,
                                       height])  # TODO: could also be done arbitrarily
                self.number += 1

        else:
            raise Exception(f"Method {self.method} is not supported.")

    def to_dict(self):
        if self.number == 0:
            return {}

        content = {
            "method": self.method.name,
            "air_gap_number": len(self.air_gap_settings)
        }

        if self.number > 0:
            content["air_gaps"] = self.air_gap_settings

        return content


class Insulation:
    """
    This class defines insulation for the model.
    An insulation between the winding window and the core can always be set.
    When having an inductor only the primary2primary insulation is necessary.
    When having a (integrated) transformer secondary2secondary and primary2secondary insulations can be set as well.

    Only the isolation between winding window and core is drawn as a "physical" isolation (4 rectangles). All other isolations
    are only describing a set distance between the object.

    In general, it is not necessary to add an insulation object at all when no insulation is needed.
    """
    cond_cond: List[List[
        float]]  # two-dimensional list with size NxN, where N is the number of windings (symmetrical isolation matrix)
    core_cond: List[
        float]  # list with size 4x1, with respectively isolation of cond_n -> [top_core, bot_core, left_core, right_core]

    insulation_delta: float
    flag_insulation: bool = True

    def __init__(self, flag_insulation: bool = True):
        """Creates an insulation object.

        Sets an insulation_delta value. In order to simplify the drawing of the isolations between core and winding window the isolation rectangles
        are not exactly drawn at the specified position. They are slightly smaller and the offset can be changed with the insulation_delta variable.
        In general, it is not recommended to change this value.
        """
        # Default value for all insulations
        # If the gaps between insulations and core (or windings) are to big/small just change this value
        self.insulation_delta = 0.00001
        self.flag_insulation = flag_insulation

    def set_flag_insulation(self, flag):  # to differentiate between the simulation with and without insulation
        self.flag_insulation = flag

    def add_winding_insulations(self, inner_winding_insulation: List[List[float]]):
        """Adds insulations between turns of one winding and insulation between virtual winding windows.
        Insulation between virtual winding windows is not always needed.
        :param inner_winding_insulation: List of floats which represent the insulations between turns of the same winding. This does not correspond to the order conductors are added to the winding! Instead, the winding number is important. The conductors are sorted by ascending winding number. The lowest winding number therefore is combined with index 0. The second lowest with index 1 and so on.
        :type inner_winding_insulation: List[List[float]]
        """
        if inner_winding_insulation is [[]]:
            raise Exception("Inner winding insulations list cannot be empty.")

        self.cond_cond = inner_winding_insulation

    def add_core_insulations(self, top_core: float, bot_core: float, left_core: float, right_core: float):
        """Adds insulations between the core and the winding window. Creating those will draw real rectangles in the model.

        :param top_core: Insulation between winding window and top core
        :type top_core: float
        :param bot_core: Insulation between winding window and bottom core
        :type bot_core: float
        :param left_core: Insulation between winding window and left core
        :type left_core: float
        :param right_core: Insulation between winding window and right core
        :type right_core: float
        """
        if top_core is None:
            top_core = 0
        if bot_core is None:
            bot_core = 0
        if left_core is None:
            left_core = 0
        if right_core is None:
            right_core = 0

        self.core_cond = [top_core, bot_core, left_core, right_core]
        self.core_cond = [top_core, bot_core, left_core, right_core]

    def to_dict(self):
        if len(self.cond_cond) == 0:
            return {}

        return {
            "inner_winding_insulations": self.cond_cond,
            "core_insulations": self.core_cond
        }


@dataclass
class StrayPath:
    """
    This class is needed when an integrated transformer shall be created.
    A start_index and a length can be given. The start_index sets the position of the tablet.
    start_index=0 will create the tablet between the lowest and second-lowest air gaps. start_index=1 will create the tablet
    between the second lowest and third-lowest air gap. Therefore, it is necessary for the user to make sure that enough air gaps exist!
    The length parameter sets the length of the tablet starting at the y-axis (not the right side of the center core). It therefore
    determines the air gap between the tablet and the outer core leg.
    """
    # TODO: Thickness of the stray path must be fitted for the real Tablet (effective area of the "stray air gap" is different in axi-symmetric approximation)
    start_index: int  # Air gaps are sorted from lowest to highest. This index refers to the air_gap index bottom up
    length: float  # Resembles the length of the whole tablet starting from the y-axis


class VirtualWindingWindow:
    """
    A virtual winding window is the area, where either some kind of interleaved conductors or a one winding
    (primary, secondary,...) is placed in a certain way.

    An instance of this class will be automatically created when the Winding is added to the MagneticComponent
    """

    # Rectangular frame:
    bot_bound: float
    top_bound: float
    left_bound: float
    right_bound: float

    winding_type: WindingType
    winding_scheme: Union[
        WindingScheme, InterleavedWindingScheme]  # Either WindingScheme or InterleavedWindingScheme (Depending on the winding)
    wrap_para: WrapParaType

    windings: List[Conductor]
    turns: List[int]

    winding_is_set: bool
    winding_insulation: float

    def __init__(self, bot_bound: float, top_bound: float, left_bound: float, right_bound: float):
        """Creates a virtual winding window with given bounds. By default, a virtual winding window is created by the WindingWindow class.
        The parameter values are given in metres and depend on the axisymmetric coordinate system.

        :param bot_bound: Bottom bound
        :type bot_bound: float
        :param top_bound: Top bound
        :type top_bound: float
        :param left_bound: Left bound
        :type left_bound: float
        :param right_bound: Right bound
        :type right_bound: float
        """
        self.bot_bound = bot_bound
        self.top_bound = top_bound
        self.left_bound = left_bound
        self.right_bound = right_bound
        self.winding_is_set = False

    def set_winding(self, conductor: Conductor, turns: int, winding_scheme: WindingScheme,
                    wrap_para_type: WrapParaType = None):
        """Sets a single winding to the current virtual winding window. A single winding always contains one conductor.

        :param conductor: Conductor which will be set to the vww.
        :type conductor: Conductor
        :param turns: Number of turns of the conductor
        :type turns: int
        :param winding_scheme: Winding scheme defines the way the conductor is wrapped. Can be set to None.
        :type winding_scheme: WindingScheme
        :param wrap_para_type: Additional wrap parameter. Not always needed, defaults to None
        :type wrap_para_type: WrapParaType, optional
        """
        self.winding_type = WindingType.Single
        self.winding_scheme = winding_scheme
        self.windings = [conductor]
        self.turns = [0] * (
                    conductor.winding_number + 1)  # TODO: find another soultion for this (is needed in mesh.py for air_stacked)
        # self.turns = [0] * (3)  # TODO: find another soultion for this (is needed in mesh.py for air_stacked)
        self.turns.insert(conductor.winding_number, turns)
        self.winding_is_set = True
        self.wrap_para = wrap_para_type

        if winding_scheme is WindingScheme.FoilVertical and wrap_para_type is None:
            raise Exception("When winding scheme is FoilVertical a wrap para type must be set.")

    def set_interleaved_winding(self, conductor1: Conductor, turns1: int, conductor2: Conductor, turns2: int,
                                winding_scheme: InterleavedWindingScheme):
        """Sets an interleaved winding to the current virtual winding window. An interleaved winding always contains two conductors.
        If a conductor is primary or secondary is determined by the value of the winding number of the conductor. The order of the function parameters
        is irrelevant.

        :param conductor1: Conductor 1 which will be added to the vww. Not equal to primary winding.
        :type conductor1: Conductor
        :param turns1: Turns of conductor 1
        :type turns1: int
        :param conductor2: Conductor 2 which will be added to the vww. Not equal to secondary winding.
        :type conductor2: Conductor
        :param turns2: Turns of conductor 2
        :type turns2: int
        :param winding_scheme: Interleaved winding scheme defines the way the conductors are drawn
        :type winding_scheme: InterleavedWindingScheme
        """
        self.winding_type = WindingType.TwoInterleaved
        self.winding_scheme = winding_scheme
        self.windings = [conductor1, conductor2]
        self.turns = [turns1, turns2]
        self.winding_is_set = True
        self.wrap_para = None

    def set_center_tapped_winding(self,
                                  conductor1: Conductor, turns1: int,
                                  conductor2: Conductor, turns2: int,
                                  conductor3: Conductor, turns3: int,
                                  isolation_primary_to_primary: float,
                                  isolation_secondary_to_secondary: float,
                                  isolation_primary_to_secondary: float):
        # TODO: centertapped is following line allowed to set winding insulation this way?
        # self.winding_insulation = define_center_tapped_insulation(primary_to_primary=2e-4,
        #                                                           secondary_to_secondary=2e-4,
        #                                                           primary_to_secondary=5e-4)
        self.winding_insulation = [isolation_primary_to_primary, isolation_secondary_to_secondary,
                                   isolation_primary_to_secondary]
        self.winding_type = WindingType.CenterTappedGroup
        self.winding_scheme = None  # TODO: centertapped maybe add vertical or sth. like this
        self.windings = [conductor1, conductor2, conductor3]
        self.turns = [turns1, turns2, turns3]
        # TODO: centertapped is also a deepcopy needed somewhere: tertiary...?
        self.winding_is_set = True
        self.wrap_para = None

    def __repr__(self):
        return f"WindingType: {self.winding_type}, WindingScheme: {self.winding_scheme}, Bounds: bot: {self.bot_bound}, top: {self.top_bound}, left: {self.left_bound}, right: {self.right_bound}"

    def to_dict(self):
        if hasattr(self, 'winding_insulation'):
            return {
                "bot_bound": self.bot_bound,
                "top_bound": self.top_bound,
                "left_bound": self.left_bound,
                "right_bound": self.right_bound,
                "winding_type": self.winding_type.name,
                "winding_scheme": self.winding_scheme.name if self.winding_scheme is not None else None,
                "wrap_para": self.wrap_para.name if self.wrap_para is not None else None,
                "windings": [winding.to_dict() for winding in self.windings],
                "turns": self.turns,
                "winding_insulation": self.winding_insulation
            }

        else:
            return {
                "bot_bound": self.bot_bound,
                "top_bound": self.top_bound,
                "left_bound": self.left_bound,
                "right_bound": self.right_bound,
                "winding_type": self.winding_type.name,
                "winding_scheme": self.winding_scheme.name if self.winding_scheme is not None else None,
                "wrap_para": self.wrap_para.name if self.wrap_para is not None else None,
                "windings": [winding.to_dict() for winding in self.windings],
                "turns": self.turns,
            }

    # TODO Since in combine_vww it is necessary to compare vwws maybe a __eq__ and __ne__
    # function should be implemented.


class WindingWindow:
    """Represents the winding window which is necessary for every model in FEMMT.
    Depending on the type different virtual winding windows are created by this class which then contain the different conductors.
    """
    max_bot_bound: float
    max_top_bound: float
    max_left_bound: float
    max_right_bound: float

    # 4 different insulations which can be Null if there is a vww overlapping
    # The lists contain 4 values x1, y1, x2, y2 where (x1, y1) is the lower left and (x2, y2) the upper right point
    top_iso: List[float]
    left_iso: List[float]
    bot_iso: List[float]
    right_iso: List[float]

    insulations: Insulation
    split_type: WindingWindowSplit
    stray_path: StrayPath
    air_gaps: AirGaps

    horizontal_split_factor: float
    vertical_split_factor: float

    virtual_winding_windows: List[VirtualWindingWindow]

    def __init__(self, core: Core, insulations: Insulation, stray_path: StrayPath = None, air_gaps: AirGaps = None):
        """Creates a winding window which then creates up to 4 virtual winding windows. In order to correctly calculate the
        virtual winding windows the core, isolations, stray_path and air_gaps objects are needed.

        The stray_path and air_gaps objects are only needed when having an integrated transformer.

        :param core: Core object
        :type core: Core
        :param insulations: Insulation object
        :type insulations: Insulation
        :param stray_path: Stray path object. Only needed for integrated transformer, defaults to None
        :type stray_path: StrayPath, optional
        :param air_gaps: Air gaps path object. Only needed for integrated transformer, defaults to None
        :type air_gaps: AirGaps, optional
        """
        self.core = core
        self.stray_path = stray_path
        self.air_gaps = air_gaps

        if self.core.core_type == CoreType.Single:
            self.max_bot_bound = -core.window_h / 2 + insulations.core_cond[1]
            self.max_top_bound = core.window_h / 2 - insulations.core_cond[0]
            self.max_left_bound = core.core_inner_diameter / 2 + insulations.core_cond[2]
            self.max_right_bound = core.r_inner - insulations.core_cond[3]
        elif self.core.core_type == CoreType.Stacked:  # top, bot, left, right
            self.max_bot_bound = -core.window_h_bot / 2 + insulations.core_cond[1]
            self.max_top_bound = core.window_h_bot / 2 + core.window_h_top + core.core_inner_diameter / 4 - \
                                 insulations.core_cond[0]
            self.max_left_bound = core.core_inner_diameter / 2 + insulations.core_cond[2]
            self.max_right_bound = core.r_inner - insulations.core_cond[3]

        # Insulations
        self.insulations = insulations

    def to_dict(self):
        return {
            "max_bot_bound": self.max_bot_bound,
            "max_top_bound": self.max_top_bound,
            "max_left_bound": self.max_left_bound,
            "max_right_bound": self.max_right_bound,
            "virtual_winding_windows": [virtual_winding_window.to_dict() for virtual_winding_window in
                                        self.virtual_winding_windows],
        }

    def split_window(self, split_type: WindingWindowSplit, split_distance: float = 0,
                     horizontal_split_factor: float = 0.5, vertical_split_factor: float = 0.5,
                     top_bobbin: float = None, bot_bobbin: float = None, left_bobbin: float = None,
                     right_bobbin: float = None) -> Tuple[VirtualWindingWindow]:
        """Creates up to 4 virtual winding windows depending on the split type and the horizontal and vertical split factors.
        The split factors are values between 0 and 1 and determine a horizontal and vertical line at which the window is split.
        Not every value is needed for every split type:
        - NoSplit: No factor is needed
        - HorizontalSplit: Horizontal split factor needed
        - VerticalSplit: Vertical split factor needed
        - HorizontalAndVerticalSplit: Both split factors needed

        Up to 4 virtual winding windows are returned:
        - NoSplit: complete
        - HorizontalSplit: left, right
        - VerticalSplit: top, bottom
        - HorizontalAndVerticalSplit: top_left, top_right, bot_left, bot_right

        :param split_type: Determines the arrangement in which virtual winding windows are created
        :type split_type: WindingWindowSplit
        :param horizontal_split_factor: Horizontal split factor, defaults to 0.5
        :type horizontal_split_factor: float, optional
        :param vertical_split_factor: Vertical split factor, defaults to 0.5
        :type vertical_split_factor: float, optional
        :return: Tuple containing the virtual winding windows
        :rtype: Tuple[VirtualWindingWindow]
        """

        self.split_type = split_type

        self.horizontal_split_factor = horizontal_split_factor
        self.vertical_split_factor = vertical_split_factor

        # Calculate split lengths
        if self.stray_path is not None and self.air_gaps is not None and self.air_gaps.number > self.stray_path.start_index:
            air_gap_1_position = self.air_gaps.midpoints[self.stray_path.start_index][1]
            air_gap_2_position = self.air_gaps.midpoints[self.stray_path.start_index + 1][1]
            max_pos = max(air_gap_2_position, air_gap_1_position)
            min_pos = min(air_gap_2_position, air_gap_1_position)
            distance = max_pos - min_pos  # TODO: this is set in accordance to the midpoint of the air gap:
            # TODO: should be changed to the core-cond isolation
            horizontal_split = min_pos + distance / 2
            vertical_split = self.max_left_bound + (self.max_right_bound - self.max_left_bound) * vertical_split_factor
            split_distance = distance  # here, the distance between the two vwws is set automatically
        else:
            horizontal_split = self.max_top_bound - abs(
                self.max_bot_bound - self.max_top_bound) * horizontal_split_factor
            vertical_split = self.max_left_bound + (self.max_right_bound - self.max_left_bound) * vertical_split_factor

        # Check for every possible split type and return the corresponding VirtualWindingWindows
        if split_type == WindingWindowSplit.NoSplit:

            complete = VirtualWindingWindow(
                bot_bound=self.max_bot_bound,
                top_bound=self.max_top_bound,
                left_bound=self.max_left_bound,
                right_bound=self.max_right_bound)

            self.virtual_winding_windows = [complete]
            return complete
        elif split_type == WindingWindowSplit.NoSplitWithBobbin:
            bobbin_def = [top_bobbin, bot_bobbin, left_bobbin, right_bobbin]
            for index, element in enumerate(bobbin_def):
                if element is not None and element > self.insulations.core_cond[index]:
                    bobbin_def[index] = self.insulations.core_cond[index] - element
                else:
                    bobbin_def[index] = 0

            complete = VirtualWindingWindow(
                top_bound=self.max_top_bound + bobbin_def[0],
                bot_bound=self.max_bot_bound - bobbin_def[1],
                left_bound=self.max_left_bound - bobbin_def[2],
                right_bound=self.max_right_bound + bobbin_def[3])
            self.virtual_winding_windows = [complete]
            return complete

        elif split_type == WindingWindowSplit.VerticalSplit:
            right = VirtualWindingWindow(
                bot_bound=self.max_bot_bound,
                top_bound=self.max_top_bound,
                left_bound=vertical_split + split_distance / 2,
                right_bound=self.max_right_bound)

            left = VirtualWindingWindow(
                bot_bound=self.max_bot_bound,
                top_bound=self.max_top_bound,
                left_bound=self.max_left_bound,
                right_bound=vertical_split - split_distance / 2)

            self.virtual_winding_windows = [left, right]
            return left, right
        elif split_type == WindingWindowSplit.HorizontalSplit:
            top = VirtualWindingWindow(
                bot_bound=horizontal_split + split_distance / 2,
                top_bound=self.max_top_bound,
                left_bound=self.max_left_bound,
                right_bound=self.max_right_bound)

            bot = VirtualWindingWindow(
                bot_bound=self.max_bot_bound,
                top_bound=horizontal_split - split_distance / 2,
                left_bound=self.max_left_bound,
                right_bound=self.max_right_bound)

            self.virtual_winding_windows = [top, bot]
            return top, bot
        elif split_type == WindingWindowSplit.HorizontalAndVerticalSplit:
            top_left = VirtualWindingWindow(
                bot_bound=horizontal_split + split_distance / 2,
                top_bound=self.max_top_bound,
                left_bound=self.max_left_bound,
                right_bound=vertical_split - split_distance / 2)

            top_right = VirtualWindingWindow(
                bot_bound=horizontal_split + split_distance / 2,
                top_bound=self.max_top_bound,
                left_bound=vertical_split + split_distance / 2,
                right_bound=self.max_right_bound)

            bot_left = VirtualWindingWindow(
                bot_bound=self.max_bot_bound,
                top_bound=horizontal_split - split_distance / 2,
                left_bound=self.max_left_bound,
                right_bound=vertical_split - split_distance / 2)

            bot_right = VirtualWindingWindow(
                bot_bound=self.max_bot_bound,
                top_bound=horizontal_split - split_distance / 2,
                left_bound=vertical_split + split_distance / 2,
                right_bound=self.max_right_bound)

            self.virtual_winding_windows = [top_left, top_right, bot_left, bot_right]
            return top_left, top_right, bot_left, bot_right
        else:
            raise Exception(f"Winding window split type {split_type} not found")

    def NCellsSplit(self, split_distance: float = 0, horizontal_split_factors: list[float] = None,
                    vertical_split_factor: float = 0.5):
        self.vertical_split_factor = vertical_split_factor
        # Convert horizontal_split_factors to a numpy array
        horizontal_split_factors = np.array(horizontal_split_factors)
        if self.stray_path is not None and self.air_gaps is not None and self.air_gaps.number > self.stray_path.start_index:
            air_gap_1_position = self.air_gaps.midpoints[self.stray_path.start_index][1]
            air_gap_2_position = self.air_gaps.midpoints[self.stray_path.start_index + 1][1]
            max_pos = max(air_gap_2_position, air_gap_1_position)
            min_pos = min(air_gap_2_position, air_gap_1_position)
            distance = max_pos - min_pos  # TODO: this is set in accordance to the midpoint of the air gap:
            # TODO: should be changed to the core-cond isolation
            horizontal_splits = min_pos + distance / 2
            vertical_split = self.max_left_bound + (
                    self.max_right_bound - self.max_left_bound) * vertical_split_factor
            split_distance = distance  # here, the distance between the two vwws is set automatically
        else:
            horizontal_splits = self.max_top_bound - abs(self.max_bot_bound - self.max_top_bound) * np.array(
                horizontal_split_factors)
            # horizontal_splits = self.max_top_bound - np.abs(self.max_bot_bound - self.max_top_bound) * np.array(horizontal_split_factors)

            vertical_split = self.max_left_bound + (
                    self.max_right_bound - self.max_left_bound) * vertical_split_factor
        # Initialize lists for Left_cells, Right_cells and virtual_winding_windows
        self.Left_cells = []
        self.Right_cells = []
        self.virtual_winding_windows = []
        # Create the first pair of virtual winding windows
        self.Left_cells.append(VirtualWindingWindow(
            bot_bound=horizontal_splits[0] + split_distance / 2,
            top_bound=self.max_top_bound,
            left_bound=self.max_left_bound,
            right_bound=vertical_split - split_distance / 2))

        self.Right_cells.append(VirtualWindingWindow(
            bot_bound=horizontal_splits[0] + split_distance / 2,
            top_bound=self.max_top_bound,
            left_bound=vertical_split + split_distance / 2,
            right_bound=self.max_right_bound))

        # Create the remaining pairs of virtual winding windows
        for i in range(1, len(horizontal_splits)):
            self.Left_cells.append(VirtualWindingWindow(
                bot_bound=horizontal_splits[i] + split_distance / 2,
                top_bound=horizontal_splits[i - 1] + split_distance / 2,
                left_bound=self.max_left_bound,
                right_bound=vertical_split - split_distance / 2))
            self.Right_cells.append(VirtualWindingWindow(
                bot_bound=horizontal_splits[i] + split_distance / 2,
                top_bound=horizontal_splits[i - 1] + split_distance / 2,
                left_bound=vertical_split + split_distance / 2,
                right_bound=self.max_right_bound))

        # Create the last pair of virtual winding windows
        self.Left_cells.append(VirtualWindingWindow(
            bot_bound=self.max_bot_bound,
            top_bound=horizontal_splits[-1] - split_distance / 2,
            left_bound=self.max_left_bound,
            right_bound=vertical_split - split_distance / 2))
        self.Right_cells.append(VirtualWindingWindow(
            bot_bound=self.max_bot_bound,
            top_bound=horizontal_splits[-1] - split_distance / 2,
            left_bound=vertical_split + split_distance / 2,
            right_bound=self.max_right_bound))

        # Loop through the number of horizontal splits (plus one to account for the last cells)
        # Append each pair of left and right cells to the virtual_winding_windows list.
        # This creates a list of all virtual winding windows in the sequence: Left, Right, Left, Right, ...
        for i in range(0, len(horizontal_splits) + 1):
            self.virtual_winding_windows.append(self.Left_cells[i])
            self.virtual_winding_windows.append(self.Right_cells[i])
        # Instead of returning the separate lists of Left_cells and Right_cells,
        # we return the combined list of all virtual winding windows.
        return self.virtual_winding_windows

    def split_with_stack(self, stack: ConductorStack):
        """
        The winding window is splitted according to a ConductorStack dataclass.
        :param stack:
        :return:
        """
        bottom_up = True
        vertical_space_used = 0  # initialize the counter with zero
        self.virtual_winding_windows = []
        winding_scheme_type = []
        if bottom_up:
            for i, row_element in enumerate(stack.order):
                vertical_space_used_last = vertical_space_used
                if type(row_element) == StackIsolation:
                    vertical_space_used += row_element.thickness
                else:
                    if type(row_element) == ConductorRow:
                        vertical_space_used += row_element.row_height
                        if row_element.winding_tag == WindingTag.Primary:
                            winding_scheme_type.append(WindingType.Single)
                        elif row_element.winding_tag == WindingTag.Secondary or row_element.winding_tag == WindingTag.Tertiary:
                            winding_scheme_type.append(WindingScheme.FoilHorizontal)

                    elif type(row_element) == CenterTappedGroup:
                        vertical_space_used += get_height_of_group(group=row_element)
                        winding_scheme_type.append(WindingType.CenterTappedGroup)

                    self.virtual_winding_windows.append(
                        VirtualWindingWindow(
                            bot_bound=self.max_bot_bound + vertical_space_used_last,
                            top_bound=self.max_bot_bound + vertical_space_used,
                            left_bound=self.max_left_bound,
                            right_bound=self.max_right_bound))

        return self.virtual_winding_windows, winding_scheme_type

    def split_with_stack(self, stack: ConductorStack):
        """
        The winding window is splitted according to a ConductorStack dataclass.
        :param stack:
        :return:
        """
        bottom_up = True
        vertical_space_used = 0  # initialize the counter with zero
        self.virtual_winding_windows = []
        winding_scheme_type = []
        if bottom_up:
            for i, row_element in enumerate(stack.order):
                vertical_space_used_last = vertical_space_used
                if type(row_element) == StackIsolation:
                    vertical_space_used += row_element.thickness
                else:
                    additional_bobbin = 0
                    if type(row_element) == ConductorRow:
                        vertical_space_used += row_element.row_height
                        additional_bobbin = row_element.additional_bobbin
                        if row_element.winding_tag == WindingTag.Primary:
                            winding_scheme_type.append(WindingType.Single)
                        elif row_element.winding_tag == WindingTag.Secondary or row_element.winding_tag == WindingTag.Tertiary:
                            winding_scheme_type.append(WindingScheme.FoilHorizontal)

                    elif type(row_element) == CenterTappedGroup:
                        vertical_space_used += get_height_of_group(group=row_element)
                        winding_scheme_type.append(WindingType.CenterTappedGroup)

                    self.virtual_winding_windows.append(
                        VirtualWindingWindow(
                            bot_bound=self.max_bot_bound + vertical_space_used_last,
                            top_bound=self.max_bot_bound + vertical_space_used,
                            left_bound=self.max_left_bound + additional_bobbin,
                            right_bound=self.max_right_bound))

        return self.virtual_winding_windows, winding_scheme_type

    def combine_vww(self, vww1: VirtualWindingWindow, vww2: VirtualWindingWindow) -> VirtualWindingWindow:
        """Combines the borders of two virtual winding windows.

        :param vww1: Virtual winding window 1
        :type vww1: VirtualWindingWindow
        :param vww2: Virtual winding window 2
        :type vww2: VirtualWindingWindow
        :return: Virtual winding window with new bounds
        :rtype: VirtualWindingWindow
        """
        index1 = self.virtual_winding_windows.index(vww1)
        index2 = self.virtual_winding_windows.index(vww2)

        if abs(index2 - index1) == 3:
            raise Exception("Cannot combine top left and bottom right.")
        # TODO add check for top right and bottom left

        self.virtual_winding_windows.remove(vww1)
        self.virtual_winding_windows.remove(vww2)

        new_vww = VirtualWindingWindow(bot_bound=min(vww1.bot_bound, vww2.bot_bound),
                                       top_bound=max(vww1.top_bound, vww2.top_bound),
                                       left_bound=min(vww1.left_bound, vww2.left_bound),
                                       right_bound=max(vww1.right_bound, vww2.right_bound))

        self.virtual_winding_windows.append(new_vww)

        return new_vww

    def NHorizontalSplit(self, horizontal_split_factors: list[float] = None, vertical_split_factors: list[float] = None):
        if vertical_split_factors == None:
            vertical_split_factors = [None] * (len(horizontal_split_factors)+1)

        # Convert horizontal_split_factors to a numpy array
        horizontal_split_factors = np.array(horizontal_split_factors)
        if self.stray_path is not None and self.air_gaps is not None and self.air_gaps.number > self.stray_path.start_index:
            air_gap_1_position = self.air_gaps.midpoints[self.stray_path.start_index][1]
            air_gap_2_position = self.air_gaps.midpoints[self.stray_path.start_index + 1][1]
            max_pos = max(air_gap_2_position, air_gap_1_position)
            min_pos = min(air_gap_2_position, air_gap_1_position)
            distance = max_pos - min_pos  # TODO: this is set in accordance to the midpoint of the air gap:
            # TODO: should be changed to the core-cond isolation
            horizontal_splits = min_pos + distance / 2
            vertical_split = self.max_left_bound + (
                    self.max_right_bound - self.max_left_bound) * vertical_split_factor
            split_distance = distance  # here, the distance between the two vwws is set automatically
        else:
            horizontal_splits = [self.max_left_bound]
            horizontal_splits = horizontal_splits + list(self.max_left_bound + (self.max_right_bound-self.max_left_bound) * horizontal_split_factors)
            horizontal_splits.append(self.max_right_bound)
            print(f"{horizontal_split_factors = }")
            print(f"{horizontal_splits = }")
            print(f"{self.max_left_bound = }")

        # Initialize lists for cells and virtual_winding_windows
        self.cells = []
        self.virtual_winding_windows = []

        # Create the remaining pairs of virtual winding windows
        for i in range(0, len(horizontal_splits)-1):
            if vertical_split_factors[i] != None:
                self.cells.append(VirtualWindingWindow(
                    bot_bound=self.max_bot_bound,
                    top_bound=self.max_top_bound - (self.max_top_bound - self.max_bot_bound) * vertical_split_factors[i],
                    left_bound=horizontal_splits[i],
                    right_bound=horizontal_splits[i+1]))
                self.cells.append(VirtualWindingWindow(
                    bot_bound=self.max_top_bound - (self.max_top_bound - self.max_bot_bound) * vertical_split_factors[i],
                    top_bound=self.max_top_bound,
                    left_bound=horizontal_splits[i],
                    right_bound=horizontal_splits[i+1]))
            else:
                self.cells.append(VirtualWindingWindow(
                    bot_bound=self.max_bot_bound,
                    top_bound=self.max_top_bound,
                    left_bound=horizontal_splits[i],
                    right_bound=horizontal_splits[i+1]))

        # Loop through the number of horizontal splits (plus one to account for the last cells)
        # Append each pair of left and right cells to the virtual_winding_windows list.
        # This creates a list of all virtual winding windows in the sequence: Left, Right, Left, Right, ...
        for i in range(0, len(self.cells)):
            self.virtual_winding_windows.append(self.cells[i])
        # Instead of returning the separate lists of Left_cells and Right_cells,
        # we return the combined list of all virtual winding windows.
        return self.virtual_winding_windows<|MERGE_RESOLUTION|>--- conflicted
+++ resolved
@@ -381,14 +381,8 @@
                                                                                  measurement_setup=self.permittivity[
                                                                                      "measurement_setup"],
                                                                                  datatype=self.permittivity["datatype"])
-<<<<<<< HEAD
             self.complex_permittivity = epsilon_0 * epsilon_r * complex(np.cos(np.deg2rad(phi_epsilon_deg)), np.sin(np.deg2rad(phi_epsilon_deg)))
             self.sigma = 2 * np.pi * frequency * complex(self.complex_permittivity.imag, self.complex_permittivity.real)
-=======
-            self.complex_permittivity = epsilon_0 * epsilon_r * complex(np.cos(np.deg2rad(phi_epsilon_deg)),
-                                                                        np.sin(np.deg2rad(phi_epsilon_deg)))
-            self.sigma = 2 * np.pi * frequency * self.complex_permittivity.imag
->>>>>>> 2344c3cf
 
         if self.permittivity["datasource"] == MaterialDataSource.ManufacturerDatasheet:
             self.sigma = 1 / self.material_database.get_material_attribute(material_name=self.material,
