--- conflicted
+++ resolved
@@ -778,30 +778,22 @@
                       self.A_core * ((100 - self.component.stray_path.midpoint) / 100 * self.component.core.window_h - \
                                      self.air_gap_lengths["R_top"])
 
-<<<<<<< HEAD
-            p_top = 0.5 * self.component.mu0 * AnalyticalCoreData.f_N95_mu_imag(self.f_1st, b_top) * Vol_top * 2 * np.pi * self.f_1st * \
-                    (b_top / self.component.core.mu_rel / self.component.mu0) ** 2 + \
+
+            p_top = 0.5 * self.component.mu_0 * AnalyticalCoreData.f_N95_mu_imag(self.f_1st, b_top) * Vol_top * 2 * np.pi * self.f_1st * \
+                    (b_top / self.component.core.mu_rel / self.component.mu_0) ** 2 + \
                     self.power_losses_cylinder(flux_top_max, length_corner, ri, ro)[0]
-=======
-            p_top = 0.5 * mu_0 * AnalyticalCoreData.f_N95_mu_imag(self.f_1st, b_top) * Vol_top * 2 * np.pi * self.f_1st * \
-                    (b_top / self.component.core.mu_rel / mu_0) ** 2 + \
-                    self.p_loss_cyl(Phi_top, length_corner, ri, ro)[0]
->>>>>>> 112017cd
+
 
             # Bot Part
             b_bot = flux_bot_max / self.A_core
             Vol_bot = self.A_core * self.component.stray_path.midpoint / 100 * self.component.core.window_h + \
                       self.A_core * (self.component.stray_path.midpoint / 100 * self.component.core.window_h + \
                                      self.air_gap_lengths["R_bot"])
-<<<<<<< HEAD
-            p_bot = 0.5 * self.component.mu0 * AnalyticalCoreData.f_N95_mu_imag(self.f_1st, b_bot) * Vol_bot * 2 * np.pi * self.f_1st * \
-                    (b_bot / self.component.core.mu_rel / self.component.mu0) ** 2 + \
+
+            p_bot = 0.5 * self.component.mu_0 * AnalyticalCoreData.f_N95_mu_imag(self.f_1st, b_bot) * Vol_bot * 2 * np.pi * self.f_1st * \
+                    (b_bot / self.component.core.mu_rel / self.component.mu_0) ** 2 + \
                     self.power_losses_cylinder(flux_bot_max, length_corner, ri, ro)[0]
-=======
-            p_bot = 0.5 * mu_0 * AnalyticalCoreData.f_N95_mu_imag(self.f_1st, b_bot) * Vol_bot * 2 * np.pi * self.f_1st * \
-                    (b_bot / self.component.core.mu_rel / mu_0) ** 2 + \
-                    self.p_loss_cyl(Phi_bot, length_corner, ri, ro)[0]
->>>>>>> 112017cd
+
 
             # Stray Path
             p_stray = self.power_losses_cylinder(flux_stray_max, self.component.stray_path.width, ri,
@@ -821,13 +813,9 @@
             def power_loss_density(cylinder_radius, flux, cylinder_hight):
                 return 2 * np.pi * cylinder_radius * cylinder_hight * \
                        np.pi * self.f_1st * \
-<<<<<<< HEAD
-                       self.component.mu0 * AnalyticalCoreData.f_N95_mu_imag(self.f_1st, flux_density_cylinder_envelope(cylinder_radius, flux, cylinder_hight)) * \
-                       (flux_density_cylinder_envelope(cylinder_radius, flux, cylinder_hight) / self.component.core.mu_rel / self.component.mu0) ** 2
-=======
-                       mu_0 * AnalyticalCoreData.f_N95_mu_imag(self.f_1st, b(r, Phi, w)) * \
-                       (b(r, Phi, w) / self.component.core.mu_rel / mu_0) ** 2
->>>>>>> 112017cd
+                       mu_0 * AnalyticalCoreData.f_N95_mu_imag(self.f_1st, flux_density_cylinder_envelope(cylinder_radius, flux, cylinder_hight)) * \
+                       (flux_density_cylinder_envelope(cylinder_radius, flux, cylinder_hight) / self.component.core.mu_rel / mu_0) ** 2
+
 
             return quad(power_loss_density, cylinder_inner_radius, cylinder_outer_radius, args=(flux, cylinder_hight), epsabs=1e-4)
 
