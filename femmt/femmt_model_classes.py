from dataclasses import dataclass
from typing import List, Union, Optional

from matplotlib.pyplot import fill
from .femmt_enumerations import *
from .femmt_functions import NbrLayers, wire_material_database
import numpy as np

class Winding:
    """
    A winding defines a conductor which is wound around a magnetic component such as transformer or inductance.
    The winding is defined by its conductor and the way it is placed in the magnetic component. To allow different
    arrangements of the conductors in several winding windows (hexagonal or square packing, interleaved, ...) in
    this class only the conductor parameters are specified. 

    TODO More documentation
    """

    turns: List[int] #0: primary, 1: secondary
    conductor_type: ConductorType = None
    ff: float = None
    strand_radius: float = None
    n_strands: int = 0
    n_layers: int
    conductor_radius: float = None
    a_cell: float
    thickness: float = None
    wrap_para: WrapParaType = None
    cond_sigma: float
    parallel: int = 1 # TODO What is this parameter?
    winding_type: WindingType
    winding_scheme: WindingScheme

<<<<<<< HEAD
    def __init__(self, turns_primary: int, turns_secondary: int, conductivity: Conductivity, winding_type: WindingType, winding_scheme: WindingScheme ):
=======
    # Not used in femmt_classes. Only needed for to_dict()
    turns_primary: int = 0 
    turns_secondary: int = 0
    conductivity: Conductivity = None

    def __init__(self, turns_primary: int, turns_secondary: int, conductivity: Conductivity, winding_type: WindingType, winding_scheme: WindingScheme):
>>>>>>> b26eb4ed
        if turns_primary < 1 and turns_secondary < 1:
            raise Exception("Either number of primary or number of secondary turns need to be at least 1.")

        self.winding_type = winding_type
        self.turns_primary = turns_primary
        self.turns_secondary = turns_secondary
        self.conductivity = conductivity

        if winding_scheme in [WindingScheme.Hexagonal, WindingScheme.Square, WindingScheme.Square_Full_Width]:
            # winding type needs to be primary or secondary
            if self.winding_type != WindingType.Primary and self.winding_type != WindingType.Secondary:
                raise Exception(f"For {winding_scheme} winding type needs to be primary or secondary")
        elif winding_scheme in [WindingScheme.Horizontal, WindingScheme.Vertical, WindingScheme.Bifilar, WindingScheme.Blockwise]:
            # winding type needs to be interleaved
            if self.winding_type != WindingType.Interleaved:
                raise Exception(f"For {winding_scheme} winding type needs to be interleaved")
        else:
            raise Exception(f"{winding_scheme} does not fit into any possible winding schemes")
        
        self.winding_scheme = winding_scheme

        if winding_type == WindingType.Interleaved:
            if turns_primary == 0:
                self.turns = [turns_secondary]
            elif turns_secondary == 0:
                self.turns = [turns_primary]
            else:
                # This case cannot happen since it was already checked before
                pass
        else:
            self.turns = [turns_primary, turns_secondary]

        dict_material_database = wire_material_database()
        if conductivity.value in dict_material_database:
            self.cond_sigma = dict_material_database[conductivity.value]["sigma"]
        else:
            raise Exception(f"Material {conductivity.value} not found in database")

    def set_stacked_conductor(self, thickness: float, wrap_para: WrapParaType):
        if self.conductor_type is not None:
            raise Exception("Only one conductor can be set for each winding!")

        self.conductor_type = ConductorType.Stacked
        self.thickness = thickness
        self.wrap_para = wrap_para
        self.a_cell = 1 # TODO Surface size needed?
        self.conductor_radius = 1 # Revisit

    def set_full_conductor(self, thickness: float, wrap_para: WrapParaType):
        if self.conductor_type is not None:
            raise Exception("Only one conductor can be set for each winding!")

        self.conductor_type = ConductorType.Full
        self.thickness = thickness
        self.wrap_para = wrap_para
        self.a_cell = 1 # TODO Surface size needed?
        self.conductor_radius = 1 # Revisit

    def set_foil_conductor(self, thickness: float, wrap_para: WrapParaType):
        if self.conductor_type is not None:
            raise Exception("Only one conductor can be set for each winding!")

        self.conductor_type = ConductorType.Foil
        self.thickness = thickness
        self.wrap_para = wrap_para
        self.a_cell = 1 # TODO Surface size needed?
        self.conductor_radius = 1 # Revisit

    def set_solid_conductor(self, conductor_radius: float):
        if self.conductor_type is not None:
            raise Exception("Only one conductor can be set for each winding!")

        self.conductor_type = ConductorType.Solid
        self.conductor_radius = conductor_radius
        self.a_cell = np.pi * conductor_radius ** 2

    def set_litz_conductor(self, conductor_radius: float, number_strands: int, strand_radius: float, fill_factor: float):
        """
        Only 3 of the 4 parameters are needed. The other one needs to be none
        """
        if self.conductor_type is not None:
            raise Exception("Only one conductor can be set for each winding!")

        self.conductor_type = ConductorType.Litz
        self.conductor_radius = conductor_radius
        self.n_strands = number_strands
        self.strand_radius = strand_radius
        self.ff = fill_factor

        if number_strands is None:
            self.n_strands = conductor_radius ** 2 / strand_radius ** 2 * fill_factor
        elif conductor_radius is None:
            self.conductor_radius = np.sqrt(number_strands * strand_radius ** 2 / fill_factor)
        elif fill_factor is None:
            ff_exact = number_strands * strand_radius ** 2 / conductor_radius ** 2
            self.ff = np.around(ff_exact, decimals=2)
        elif strand_radius is None:
            self.strand_radius = np.sqrt(conductor_radius**2*fill_factor/number_strands)
        else:
            raise Exception("1 of the 4 parameters need to be None.")

        self.n_layers = NbrLayers(number_strands)
        self.a_cell = self.n_strands * self.strand_radius ** 2 * np.pi / self.ff

        print(f"Updated Litz Configuration: \n"
              f" ff: {self.ff} \n"
              f" Number of layers/strands: {self.n_layers}/{self.n_strands} \n"
              f" Strand radius: {self.strand_radius} \n"
              f" Conductor radius: {self.conductor_radius}\n"
              f"---")

    def to_dict(self):
        conductor_settings = {
            "conductor_type": self.conductor_type.name
        }
        if self.conductor_type in [ConductorType.Foil, ConductorType.Full, ConductorType.Stacked]:
            conductor_settings["thickness"] = self.thickness
            conductor_settings["wrap_para"] = self.wrap_para
        elif self.conductor_type == ConductorType.Litz:
            conductor_settings["conductor_radius"] = self.conductor_radius
            conductor_settings["n_strands"] = self.n_strands
            conductor_settings["strand_radius"] = self.strand_radius
            conductor_settings["ff"] = self.ff
        elif self.conductor_type == ConductorType.Solid:
            conductor_settings["conductor_radius"] = self.conductor_radius
        else:
            raise Exception(f"Unknown conductor type {self.conductor_type}")

        contents = {
            "turns_primary": self.turns_primary,
            "turns_secondary": self.turns_secondary,
            "conductivity": self.conductivity.name,
            "winding_type": self.winding_type.name,
            "winding_scheme": self.winding_scheme.name,
            "conductor_settings": conductor_settings
        }

        return contents

class Core:
    """
    This creates the core base for the model.

    frequency = 0: mu_rel only used if non_linear == False
    frequency > 0: mu_rel is used
    
    TODO More Documentation
    """
    type: str

    # Standard material data
    material: str  # "95_100" := TDK-N95 | Currently only works with Numbers corresponding to BH.pro

    # Permeability
    # TDK N95 as standard material:
    permeability_type: PermeabilityType
    mu_rel: float           # Relative Permeability [if complex: mu_complex = re_mu_rel + j*im_mu_rel with mu_rel=|mu_complex|]
    phi_mu_deg: float       # mu_complex = mu_rel * exp(j*phi_mu_deg)
    # re_mu_rel: float      # Real part of relative Core Permeability  [B-Field and frequency-dependent]
    # im_mu_rel: float      # Imaginary part of relative Core Permeability

    # Permitivity - [Conductivity in a magneto-quasistatic sense]
    sigma: float            # Imaginary part of complex equivalent permittivity [frequency-dependent]

    # Dimensions
    core_w: float           # Axi symmetric case | core_w := 2x core radius
    core_h: float
    window_w: float         # Winding window width
    window_h: float         # Winding window height
    core_type: str = "EI"   # Basic shape of magnetic conductor
    
    steinmetz_loss: int = 0
    generalized_steinmetz_loss: int = 0

    # Needed for to_dict
    loss_approach: LossApproach = None

    def __init__(self, core_w: float, window_w: float, window_h: float, material: str = "custom",  # "95_100" 
                   loss_approach: LossApproach = LossApproach.LossAngle, mu_rel: float = 3000,
                   phi_mu_deg: float = None, sigma: float = None, non_linear: bool = False, **kwargs):
        # Set parameters
        self.core_w = core_w
        self.core_h = None  # TODO Set core_h to not none
        self.window_w = window_w
        self.window_h = window_h
        self.type = "axi_symmetric"
        self.material = material
        self.non_linear = non_linear
        self.mu_rel = mu_rel
        self.phi_mu_deg = phi_mu_deg

        self.loss_approach = loss_approach

        # Check loss approach
        if loss_approach == LossApproach.Steinmetz:
            self.sigma = 0
            if self.material != "custom":
                self.permeability_type = PermeabilityType.FromData
                self.sigma = f"sigma_from_{self.material}"
            else:
                raise Exception(f"When steinmetz losses are set a material needs to be set as well.")
        elif loss_approach == LossApproach.LossAngle:
            if self.material == "custom":
                self.sigma = sigma
            else:
                self.sigma = f"sigma_from_{self.material}"

            if phi_mu_deg is not None and phi_mu_deg != 0:
                self.permeability_type = PermeabilityType.FixedLossAngle
            else:
                self.permeability_type = PermeabilityType.RealValue
        else:
            raise Exception("Loss approach {loss_approach.value} is not implemented")

        # Set attributes of core with given keywords
        # TODO Should we allow this? Technically this is not how an user interface should be designed
        for key, value in kwargs.items():
            setattr(self, key, value)

        # Needed because of to_dict
        self.kwargs = kwargs

    def to_dict(self):
        return {
            "core_w": self.core_w,
            "window_w": self.window_w, 
            "window_h": self.window_h, 
            "material": self.material, 
            "loss_approach": self.loss_approach.name,
            "mu_rel": self.mu_rel,
            "phi_mu_deg": self.phi_mu_deg, 
            "sigma": self.sigma, 
            "non_linear": self.non_linear, 
            "kwargs": self.kwargs
        }

class AirGaps:
    """
    Contains methods and arguments to describe the air gaps in a magnetic component

    An air gap can be added with the add_air_gap function. It is possible to set different positions and heights.
    """

    core: Core
    midpoints: List[List[float]]  #: list: [position_tag, air_gap_position, air_gap_h]
    number: int

    # Needed for to_dict
    air_gap_settings: List

    def __init__(self, method: AirGapMethod, core: Core):
        self.method = method
        self.core = core
        self.midpoints = []
        self.number = 0
        self.air_gap_settings = []

    def add_air_gap(self, leg_position: AirGapLegPosition, position_value: Optional[float], height: float):
        """
        Brings a single air gap to the core.

        :param leg_posistion: CenterLeg, OuterLeg
        :type leg_position: AirGapLegPosition
        :param position_value: if AirGapMethod == Percent: 0...100, elif AirGapMethod == Manually: position hight in [m]
        :type position_value: float
        :param height: Air gap height in [m]
        :type height: float
        """
        self.air_gap_settings.append({
            "leg_position": leg_position.name, 
            "position_value": position_value,
            "height": height})

        for index, midpoint in enumerate(self.midpoints):
            if midpoint[0] == leg_position and midpoint[1] + midpoint[2] < position_value - height \
                    and midpoint[1] - midpoint[2] > position_value + height:
                raise Exception(f"Air gaps {index} and {len(self.midpoints)} are overlapping")

        if leg_position == AirGapLegPosition.LeftLeg or leg_position == AirGapLegPosition.RightLeg:
            raise Exception("Currently the lefpositions LeftLeg and RightLeg are not supported")

        if self.method == AirGapMethod.Center:
            if self.number >= 1:
                raise Exception("The 'center' position for air gaps can only have 1 air gap maximum")
            else:
                self.midpoints.append([0, 0, height])
                self.number += 1
                
        elif self.method == AirGapMethod.Manually:
            self.midpoints.append([leg_position.value, position_value, height])
            self.number += 1
        elif self.method == AirGapMethod.Percent:
            if position_value > 100 or position_value < 0:
                raise Exception("AirGap position values for the percent method need to be between 0 and 100.")
            position = position_value / 100 * self.core.window_h - self.core.window_h / 2

            # When the position is above the winding window it needs to be adjusted
            if position + height / 2 > self.core.window_h / 2:
                position -= (position + height / 2) - self.core.window_h / 2
            elif position - height / 2 < -self.core.window_h / 2:
                position += -self.core.window_h / 2 - (position - height / 2) 

            self.midpoints.append([leg_position.value, position, height])
            self.number += 1
        else:
            raise Exception(f"Method {self.method} is not supported.")

    def to_dict(self):
        content = {
            "method": self.method.name,
            "air_gap_number": len(self.air_gap_settings)
        }

        if self.number > 0:
            content["air_gaps"] = self.air_gap_settings

        return content

class Isolation:
    """
    This class defines isolations for the model.
    An isolation between the winding window and the core can always be set.
    When having a inductor only the primary2primary isolation is necessary.
    When having a (integrated) transformer secondary2secondary and primary2secondary isolations can be set as well.
    """

    cond_cond: List[float] = []
    core_cond: List[float] = []

    def add_winding_isolations(self, primary2primary, secondary2secondary = 0, primary2secondary = 0):
        if primary2primary is None:
            primary2primary = 0
        if secondary2secondary is None:
            secondary2secondary = 0
        if primary2secondary is None:
            primary2secondary = 0

        self.cond_cond = [primary2primary, secondary2secondary, primary2secondary]

    def add_core_isolations(self, top_core, bot_core, left_core, right_core):
        if top_core is None:
            top_core = 0
        if bot_core is None:
            bot_core = 0
        if left_core is None:
            left_core = 0
        if right_core is None:
            right_core = 0

        self.core_cond = [top_core, bot_core, left_core, right_core]

    def to_dict(self):
        return {
            "winding_isolations": self.cond_cond,
            "core_isolations": self.core_cond
        }

@dataclass
class StrayPath:
    """
    This class is needed when an integrated transformer shall be created.

    TODO: Thickness of the stray path must be fitted for the real Tablet (effective area of the
    "stray air gap" is different in axi-symmetric approximation
    """

    start_index: int        # Air gaps are sorted from lowest to highest. This index refers to the air_gap index bottom up
    length: float           # Resembles the length of the whole tablet starting from the y-axis

class VirtualWindingWindow:
    """
    A virtual winding window is the area, where either some kind of interleaved conductors or a one winding
    (primary, secondary,...) is placed in a certain way.

    An instance of this class will be automatically created when the Winding is added to the MagneticComponent
    """

    # Rectangular frame:
    bot_bound: float
    top_bound: float
    left_bound: float
    right_bound: float

    # Arrangement of the Conductors in the virtual winding window
    # Obviously depends on the chosen conductor type
    winding: WindingType
    scheme: WindingScheme

    def __init__(self, winding: WindingType, scheme: WindingScheme):
        self.winding = winding
        self.scheme = scheme

    def to_dict(self):
        return {
            "winding_type":  self.winding.name,
            "winding_scheme": self.scheme.name
        }<|MERGE_RESOLUTION|>--- conflicted
+++ resolved
@@ -31,16 +31,12 @@
     winding_type: WindingType
     winding_scheme: WindingScheme
 
-<<<<<<< HEAD
-    def __init__(self, turns_primary: int, turns_secondary: int, conductivity: Conductivity, winding_type: WindingType, winding_scheme: WindingScheme ):
-=======
     # Not used in femmt_classes. Only needed for to_dict()
     turns_primary: int = 0 
     turns_secondary: int = 0
     conductivity: Conductivity = None
 
     def __init__(self, turns_primary: int, turns_secondary: int, conductivity: Conductivity, winding_type: WindingType, winding_scheme: WindingScheme):
->>>>>>> b26eb4ed
         if turns_primary < 1 and turns_secondary < 1:
             raise Exception("Either number of primary or number of secondary turns need to be at least 1.")
 
