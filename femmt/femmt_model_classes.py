--- conflicted
+++ resolved
@@ -425,9 +425,7 @@
     cond_cond: List[float] = []
     core_cond: List[float] = []
 
-<<<<<<< HEAD
-    def add_winding_isolations(self, primary2primary, secondary2secondary=None, primary2secondary=None):
-=======
+
     def add_winding_isolations(self, primary2primary, secondary2secondary = 0, primary2secondary = 0):
         if primary2primary is None:
             primary2primary = 0
@@ -436,7 +434,7 @@
         if primary2secondary is None:
             primary2secondary = 0
 
->>>>>>> b26eb4ed
+
         self.cond_cond = [primary2primary, secondary2secondary, primary2secondary]
 
     def add_core_isolations(self, top_core, bot_core, left_core, right_core):
@@ -467,15 +465,10 @@
     "stray air gap" is different in axi-symmetric approximation
     """
 
-<<<<<<< HEAD
-    start_index: int  # lower air gap that characterizes the stray path
-    radius: float
-    width: float
-    midpoint: List[List[float]]
-=======
+
     start_index: int        # Air gaps are sorted from lowest to highest. This index refers to the air_gap index bottom up
     length: float           # Resembles the length of the whole tablet starting from the y-axis
->>>>>>> b26eb4ed
+
 
 
 class VirtualWindingWindow:
