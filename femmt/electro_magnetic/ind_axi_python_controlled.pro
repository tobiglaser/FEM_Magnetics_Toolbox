--- conflicted
+++ resolved
@@ -172,15 +172,11 @@
 
   // sigma: conductivity (= imaginary part of complex permitivity)
   //rho[] = 1/sigma[];
-<<<<<<< HEAD
-  sigma[#{Winding1, Winding2}] = SigmaConductor ;
-=======
   sigma[#{Winding1}] = sigma_winding_1 ;
   If(Flag_Transformer)
     sigma[#{Winding2}] = sigma_winding_2 ;
   EndIf
->>>>>>> 6b8ac201
-  If(Flag_Conducting_Core)
+  If(Flag_Conducting_Core)gi
     sigma[#{Iron}] = sigma_core;
   EndIf
   If(!Flag_Conducting_Core)
@@ -254,11 +250,7 @@
     prox_nui_1[]  = InterpolationLinear[$1]{ prox_nui_list_1() } ;
     nu[#{StrandedWinding1}] = nu0*Complex[prox_nur_1[Rr1], prox_nui_1[Rr1]*Fill1*Rr1^2/2];
     nuOm[#{StrandedWinding1}] = Complex[ 2 * Pi * Freq * Im[nu[]], -Re[nu[]] ]; // sTill
-<<<<<<< HEAD
-    kkk[#{StrandedWinding1}] =  SymFactor * skin_rhor_1[Rr1] / SigmaConductor / Fill1 ;
-=======
     kkk[#{StrandedWinding1}] =  SymFactor * skin_rhor_1[Rr1] / sigma_winding_1 / Fill1 ;
->>>>>>> 6b8ac201
   EndIf
 
   If(Flag_Transformer)
@@ -279,11 +271,7 @@
       // Formula from Paper:
       nu[#{StrandedWinding2}] = nu0*Complex[prox_nur_2[Rr2], prox_nui_2[Rr2]*Fill2*Rr2^2/2];
       nuOm[#{StrandedWinding2}] = Complex[ 2 * Pi * Freq * Im[nu[]], -Re[nu[]] ]; // sTill
-<<<<<<< HEAD
-      kkk[#{StrandedWinding2}] =  SymFactor * skin_rhor_2[Rr2] / SigmaConductor / Fill2 ;
-=======
       kkk[#{StrandedWinding2}] =  SymFactor * skin_rhor_2[Rr2] / sigma_winding_2 / Fill2 ;
->>>>>>> 6b8ac201
     EndIf
   EndIf
 
